--- conflicted
+++ resolved
@@ -1,14 +1,14 @@
 # [CHANGELOG](https://keepachangelog.com/en/1.0.0/)
 
-<<<<<<< HEAD
 ## 5.24.0
 
 - write sparameters works with arbitrary port naming convention and injection port. `o1@0,o2@0` for meep and tidy3d
-=======
+
+
 ## [5.23.1](https://github.com/gdsfactory/gdsfactory/pull/642)
 
 - sort cells by name before writing gds to get a binary equivalent.
->>>>>>> acfc7713
+
 
 ## [5.23.0](https://github.com/gdsfactory/gdsfactory/pull/641)
 
