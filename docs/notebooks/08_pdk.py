# ---
# jupyter:
#   jupytext:
#     custom_cell_magics: kql
#     text_representation:
#       extension: .py
#       format_name: percent
#       format_version: '1.3'
#       jupytext_version: 1.11.2
#   kernelspec:
#     display_name: Python 3 (ipykernel)
#     language: python
#     name: python3
# ---

# %% [markdown]
# # PDK
#
# gdsfactory includes a generic Process Design Kit (PDK), that you can use as an inspiration to create your own.
#
# A process design kit (PDK) includes:
#
# 1. LayerStack: different layers with different thickness, z-position, materials and colors.
# 2. Design rule checking deck DRC: Manufacturing rules capturing min feature size, min spacing ... for the process.
# 3. A library of Fixed or Parametric cells.
#
# The PDK allows you to register:
#
# - `cell` parametric cells that return Components from a ComponentSpec (string, Component, ComponentFactory or dict). Also known as parametric cell functions.
# - `cross_section` functions that return CrossSection from a CrossSection Spec (string, CrossSection, CrossSectionFactory or dict).
# - `layers` that return a GDS Layer (gdslayer, gdspurpose) from a string, an int or a Tuple[int, int].
#
#
# Thanks to activating a PDK you can access components, cross_sections or layers using a string, a function or a dict.
#
# Depending on the active pdk:
#
# - `get_layer` returns a Layer from the registered layers.
# - `get_component` returns a Component from the registered cells or containers.
# - `get_cross_section` returns a CrossSection from the registered cross_sections.

# %% [markdown]
# ## layers
#
# GDS layers are a tuple of two integer number `gdslayer/gdspurpose`
#
# You can define all the layers from your PDK:
#
# 1. From a Klayout `lyp` (layer properties file).
# 2. From scratch, adding all your layers into a class.
#
#
# Lets generate the layers definition code from a KLayout `lyp` file.

# %% tags=[]
import pathlib
from typing import Callable, Tuple

import pytest
from pydantic import BaseModel
from pytest_regressions.data_regression import DataRegressionFixture

from gdsfactory.add_pins import add_pin_rectangle_inside
from gdsfactory.component import Component
from gdsfactory.config import PATH
from gdsfactory.cross_section import cross_section
from gdsfactory.decorators import flatten_invalid_refs, has_valid_transformations
from gdsfactory.difftest import difftest
from gdsfactory.generic_tech import get_generic_pdk
from gdsfactory.technology import (
    LayerLevel,
    LayerStack,
    LayerView,
    LayerViews,
    lyp_to_dataclass,
)
from gdsfactory.typings import Layer, LayerSpec

import gdsfactory as gf
from gdsfactory.generic_tech import get_generic_pdk

gf.config.rich_output()
PDK = get_generic_pdk()
PDK.activate()

nm = 1e-3

print(lyp_to_dataclass(PATH.klayout_lyp))


# %% tags=[]
class LayerMap(BaseModel):
    WG: Layer = (1, 0)
    DEVREC: Layer = (68, 0)
    PORT: Layer = (1, 10)
    PORTE: Layer = (1, 11)
    LABEL: Layer = (201, 0)
    LABEL_INSTANCES: Layer = (206, 0)
    LABEL_SETTINGS: Layer = (202, 0)
    LUMERICAL: Layer = (733, 0)
    M1: Layer = (41, 0)
    M2: Layer = (45, 0)
    M3: Layer = (49, 0)
    N: Layer = (20, 0)
    NP: Layer = (22, 0)
    NPP: Layer = (24, 0)
    OXIDE_ETCH: Layer = (6, 0)
    P: Layer = (21, 0)
    PDPP: Layer = (27, 0)
    PP: Layer = (23, 0)
    PPP: Layer = (25, 0)
    PinRec: Layer = (1, 10)
    PinRecM: Layer = (1, 11)
    SHALLOWETCH: Layer = (2, 6)
    SILICIDE: Layer = (39, 0)
    SIM_REGION: Layer = (100, 0)
    SITILES: Layer = (190, 0)
    SLAB150: Layer = (2, 0)
    SLAB150CLAD: Layer = (2, 9)
    SLAB90: Layer = (3, 0)
    SLAB90CLAD: Layer = (3, 1)
    SOURCE: Layer = (110, 0)
    TE: Layer = (203, 0)
    TEXT: Layer = (66, 0)
    TM: Layer = (204, 0)
    Text: Layer = (66, 0)
    VIA1: Layer = (44, 0)
    VIA2: Layer = (43, 0)
    VIAC: Layer = (40, 0)
    WGCLAD: Layer = (111, 0)
    WGN: Layer = (34, 0)
    WGclad_material: Layer = (36, 0)

    class Config:
        frozen = True
        extra = "forbid"


LAYER = LayerMap()

# %% [markdown]
# There are some default layers in some generic components and cross_sections, that it may be convenient adding.
#
# | Layer          | Purpose                                                      |
# | -------------- | ------------------------------------------------------------ |
# | DEVREC         | device recognition layer. For connectivity checks.           |
# | PORT           | optical port pins. For connectivity checks.                  |
# | PORTE          | electrical port pins. For connectivity checks.               |
# | SHOW_PORTS     | add port pin markers when `Component.show(show_ports=True)`  |
# | LABEL          | for adding labels to grating couplers for automatic testing. |
# | LABEL_INSTANCE | for adding instance labels on `gf.read.from_yaml`            |
# | TE             | for TE polarization fiber marker.                            |
# | TM             | for TM polarization fiber marker.                            |
#
#
# ```python
# class LayersConvenient(BaseModel):
#     DEVREC: Layer = (68, 0)
#     PORT: Layer = (1, 10)  # PinRec optical
#     PORTE: Layer = (1, 11)  # PinRec electrical
#     SHOW_PORTS: Layer = (1, 12)
#
#     LABEL: Layer = (201, 0)
#     LABEL_INSTANCE: Layer = (66, 0)
#     TE: Layer = (203, 0)
#     TM: Layer = (204, 0)
#
# ```

# %% [markdown]
# ## cross_sections
#
# You can create a `CrossSection` from scratch or you can customize the cross_section functions in `gf.cross_section`

# %% tags=[]
strip2 = gf.partial(gf.cross_section.strip, layer=(2, 0))

# %% tags=[]
c = gf.components.straight(cross_section=strip2)
c

# %% tags=[]
pin = gf.partial(
    gf.cross_section.strip,
    sections=(
        gf.Section(width=2, layer=gf.LAYER.N, offset=+1),
        gf.Section(width=2, layer=gf.LAYER.P, offset=-1),
    ),
)
c = gf.components.straight(cross_section=pin)
c

# %% tags=[]
strip_wide = gf.partial(gf.cross_section.strip, width=3)


# %% tags=[]
strip = gf.partial(
    gf.cross_section.strip, auto_widen=True
)  # auto_widen tapers to wider waveguides for lower loss in long straight sections.

# %% tags=[]
cross_sections = dict(strip_wide=strip_wide, pin=pin, strip=strip)

# %% [markdown]
# ## cells
#
# Cells are functions that return Components. They are parametrized and accept also cells as parameters, so you can build many levels of complexity. Cells are also known as PCells or parametric cells.
#
# You can customize the function default arguments easily thanks to `functools.partial`
# Lets customize the default arguments of a library of cells.
#
# For example, you can make some wide MMIs for a particular technology. Lets say the best MMI width you found it to be 9um.

# %% tags=[]
mmi1x2 = gf.partial(gf.components.mmi1x2, width_mmi=9)
mmi2x2 = gf.partial(gf.components.mmi2x2, width_mmi=9)

cells = dict(mmi1x2=mmi1x2, mmi2x2=mmi2x2)

# %% [markdown]
# ## PDK
#
# You can register Layers, ComponentFactories (Parametric cells) and CrossSectionFactories (cross_sections) into a PDK.
# Then you can access them by a string after you activate the pdk `PDK.activate()`.
#
# ### LayerSpec
#
# You can access layers from the active Pdk using the layer name or a tuple/list of two numbers.

# %% tags=[]
from gdsfactory.generic_tech import get_generic_pdk

generic_pdk = get_generic_pdk()

pdk1 = gf.Pdk(
    name="fab1",
    layers=LAYER.dict(),
    cross_sections=cross_sections,
    cells=cells,
    base_pdk=generic_pdk,
    sparameters_path=gf.config.sparameters_path,
    layer_views=generic_pdk.layer_views,
)
pdk1.activate()

# %% tags=[]
pdk1.get_layer("WG")

# %% tags=[]
pdk1.get_layer([1, 0])

# %% [markdown]
# ### CrossSectionSpec
#
# You can access cross_sections from the pdk from the cross_section name, or using a dict to customize the CrossSection

# %% tags=[]
pdk1.get_cross_section("pin")

# %% tags=[]
cross_section_spec_string = "pin"
gf.components.straight(cross_section=cross_section_spec_string)

# %% tags=[]
cross_section_spec_dict = dict(cross_section="pin", settings=dict(width=2))
print(pdk1.get_cross_section(cross_section_spec_dict))
wg_pin = gf.components.straight(cross_section=cross_section_spec_dict)
wg_pin

# %% [markdown]
# ### ComponentSpec
#
# You can get Component from the active pdk using the cell name (string) or a dict.

# %% tags=[]
pdk1.get_component("mmi1x2")

# %% tags=[]
pdk1.get_component(dict(component="mmi1x2", settings=dict(length_mmi=10)))

# %% [markdown]
# ## Testing PDK cells
#
# To make sure all your PDK PCells produce the components that you want, it's important to test your PDK cells.
#
# As you write your own cell functions you want to make sure you do not break or produced unwanted regressions later on. You should write tests for this.
#
# Make sure you create a `test_components.py` file for pytest to test your PDK. See for example the tests in the [ubc PDK](https://github.com/gdsfactory/ubc)
#
# Pytest-regressions automatically creates the CSV and YAML files for you, as well `gdsfactory.gdsdiff` will store the reference GDS in ref_layouts and check for geometry differences using XOR.
#
# gdsfactory is **not** backwards compatible, which means that the package will keep improving and evolving.
#
<<<<<<< HEAD
# 1. To make your work stable you should install a specific version and [pin the version](https://martin-thoma.com/python-requirements/) in your `requirements.txt` or `pyproject.toml` as `gdsfactory==6.90.5` replacing `6.90.5` by whatever version you end up using.
=======
# 1. To make your work stable you should install a specific version and [pin the version](https://martin-thoma.com/python-requirements/) in your `requirements.txt` or `pyproject.toml` as `gdsfactory==6.94.1` replacing `6.94.1` by whatever version you end up using.
>>>>>>> c0869c68
# 2. Before you upgrade gdsfactory to a newer version make sure your tests pass to make sure that things behave as expected
#
#

# %% tags=[]
"""This code tests all your cells in the PDK

it will test 3 things:

1. difftest: will test the GDS geometry of a new GDS compared to a reference. Thanks to Klayout fast booleans.add()
2. settings test: will compare the settings in YAML with a reference YAML file.add()
3. ensure ports are on grid, to avoid port snapping errors that can create 1nm gaps later on when you build circuits.

"""

try:
    dirpath = pathlib.Path(__file__).absolute().with_suffix(".gds")
except Exception:
    dirpath = pathlib.Path.cwd()


component_names = list(pdk1.cells.keys())
factory = pdk1.cells


@pytest.fixture(params=component_names, scope="function")
def component_name(request) -> str:
    return request.param


def test_gds(component_name: str) -> None:
    """Avoid regressions in GDS names, shapes and layers.
    Runs XOR and computes the area."""
    component = factory[component_name]()
    test_name = f"fabc_{component_name}"
    difftest(component, test_name=test_name, dirpath=dirpath)


def test_settings(component_name: str, data_regression: DataRegressionFixture) -> None:
    """Avoid regressions in component settings and ports."""
    component = factory[component_name]()
    data_regression.check(component.to_dict())


def test_assert_ports_on_grid(component_name: str):
    """Ensures all ports are on grid to avoid 1nm gaps"""
    component = factory[component_name]()
    component.assert_ports_on_grid()


# %% [markdown]
# ## Compare gds files
#
# You can use the command line `gf gds diff gds1.gds gds2.gds` to overlay `gds1.gds` and `gds2.gds` files and show them in KLayout.
#
# For example, if you changed the mmi1x2 and made it 5um longer by mistake, you could `gf gds diff ref_layouts/mmi1x2.gds run_layouts/mmi1x2.gds` and see the GDS differences in Klayout.

# %%
from gdsfactory.gdsdiff import gdsdiff

help(gdsdiff)

# %%
mmi1 = gf.components.mmi1x2(length_mmi=5)
mmi2 = gf.components.mmi1x2(length_mmi=6)
c = gdsdiff(mmi1, mmi2)
c

# %% [markdown]
# ## PDK decorator
#
# You can also define a PDK decorator (function) that runs over every PDK PCell.

# %%
from gdsfactory.add_pins import add_pins_siepic
from gdsfactory.technology import LayerViews

LAYER_VIEWS = LayerViews(filepath=PATH.klayout_yaml)


def add_pins_bbox_siepic(
    component: Component,
    port_type: str = "optical",
    layer_pin: LayerSpec = "PORT",
    pin_length: float = 2 * nm,
    bbox_layer: LayerSpec = "DEVREC",
    padding: float = 0,
) -> Component:
    """Add bounding box device recognition layer and pins.

    Args:
        component: to add pins.
        function: to add pins.
        port_type: optical, electrical...
        layer_pin: for pin.
        pin_length: in um.
        bbox_layer: bounding box layer.
        padding: around device.
    """
    c = component
    c.add_padding(default=padding, layers=(bbox_layer,))
    c = add_pins_siepic(
        component=component,
        port_type=port_type,
        layer_pin=layer_pin,
        pin_length=pin_length,
    )
    return c


pdk = gf.Pdk(
    name="fab_c",
    cells=cells,
    cross_sections=cross_sections,
    layers=LAYER.dict(),
    sparameters_path=gf.config.sparameters_path,
    layer_views=LAYER_VIEWS,
    # layer_stack=LAYER_STACK,
    # default_decorator=add_pins_bbox_siepic
)
pdk.activate()

c1 = gf.components.straight(length=5)
print(has_valid_transformations(c1))
c1.layers

# %%
pdk = gf.Pdk(
    name="fab_c",
    cells=cells,
    cross_sections=cross_sections,
    layers=LAYER.dict(),
    sparameters_path=gf.config.sparameters_path,
    layer_views=LAYER_VIEWS,
    # layer_stack=LAYER_STACK,
    default_decorator=add_pins_bbox_siepic,
)
pdk.activate()

c1 = gf.components.straight(length=5)
print(has_valid_transformations(c1))
c1.layers
c1

# %% [markdown]
# You can see a waveguide with device recognition layer and pins.
#

# %% [markdown]
# ## Version control components
#
# For version control your component library you can use GIT
#
# For tracking changes you can add `Component` changelog in the PCell docstring.

# %%
from gdsfactory.generic_tech import get_generic_pdk

PDK = get_generic_pdk()
PDK.activate()


@gf.cell
def litho_ruler(
    height: float = 2,
    width: float = 0.5,
    spacing: float = 2.0,
    scale: Tuple[float, ...] = (3, 1, 1, 1, 1, 2, 1, 1, 1, 1),
    num_marks: int = 21,
    layer: LayerSpec = (1, 0),
) -> gf.Component:
    """Ruler structure for lithographic measurement.

    Includes marks of varying scales to allow for easy reading by eye.

    Args:
        height: Height of the ruling marks in um.
        width: Width of the ruling marks in um.
        spacing: Center-to-center spacing of the ruling marks in um.
        scale: Height scale pattern of marks.
        num_marks: Total number of marks to generate.
        layer: Specific layer to put the ruler geometry on.
    """
    D = gf.Component()
    for n in range(num_marks):
        h = height * scale[n % len(scale)]
        D << gf.components.rectangle(size=(width, h), layer=layer)

    D.distribute(direction="x", spacing=spacing, separation=False, edge="x")
    D.align(alignment="ymin")
    return D


c = litho_ruler(cache=False)
c.plot()

# %% [markdown]
# Lets assume that later on you change the code inside the PCell and want to keep a changelog.
# You can use the docstring Notes to document any significant changes in the component.


# %%
@gf.cell
def litho_ruler(
    height: float = 2,
    width: float = 0.5,
    spacing: float = 2.0,
    scale: Tuple[float, ...] = (3, 1, 1, 1, 1, 2, 1, 1, 1, 1),
    num_marks: int = 21,
    layer: LayerSpec = (1, 0),
) -> gf.Component:
    """Ruler structure for lithographic measurement.

    Args:
        height: Height of the ruling marks in um.
        width: Width of the ruling marks in um.
        spacing: Center-to-center spacing of the ruling marks in um.
        scale: Height scale pattern of marks.
        num_marks: Total number of marks to generate.
        layer: Specific layer to put the ruler geometry on.

    Notes:
        5.6.7: distribute across y instead of x.
    """
    D = gf.Component()
    for n in range(num_marks):
        h = height * scale[n % len(scale)]
        ref = D << gf.components.rectangle(size=(width, h), layer=layer)
        ref.rotate(90)

    D.distribute(direction="y", spacing=spacing, separation=False, edge="y")
    D.align(alignment="xmin")
    return D


c = litho_ruler(cache=False)
c.plot()<|MERGE_RESOLUTION|>--- conflicted
+++ resolved
@@ -292,11 +292,7 @@
 #
 # gdsfactory is **not** backwards compatible, which means that the package will keep improving and evolving.
 #
-<<<<<<< HEAD
-# 1. To make your work stable you should install a specific version and [pin the version](https://martin-thoma.com/python-requirements/) in your `requirements.txt` or `pyproject.toml` as `gdsfactory==6.90.5` replacing `6.90.5` by whatever version you end up using.
-=======
 # 1. To make your work stable you should install a specific version and [pin the version](https://martin-thoma.com/python-requirements/) in your `requirements.txt` or `pyproject.toml` as `gdsfactory==6.94.1` replacing `6.94.1` by whatever version you end up using.
->>>>>>> c0869c68
 # 2. Before you upgrade gdsfactory to a newer version make sure your tests pass to make sure that things behave as expected
 #
 #
