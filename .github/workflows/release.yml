name: Release PyPI, installers and docker container

on:
  push:
    tags: "v*"

jobs:
  release_pypi:
    if: github.event_name == 'push' && startsWith(github.ref, 'refs/tags')
    runs-on: ubuntu-latest
    steps:
      - uses: actions/checkout@v3
      - name: Set up Python
        uses: actions/setup-python@v4
        with:
          python-version: 3.x
          cache-dependency-path: pyproject.toml
      - name: Install dependencies
        run: |
          python -m pip install --upgrade pip
          pip install setuptools wheel twine
      - name: Build and publish
        env:
          TWINE_USERNAME: ${{ secrets.PYPI_USERNAME }}
          TWINE_PASSWORD: ${{ secrets.PYPI_PASSWORD }}
        run: |
          make build
          twine upload dist/*

  release_installers:
    if: github.event_name == 'push' && startsWith(github.ref, 'refs/tags')
    runs-on: ${{ matrix.os }}
    strategy:
      max-parallel: 12
      fail-fast: false
      matrix:
        python-version: ["3.10"]
        os: [ubuntu-latest, macos-latest, windows-latest]
    steps:
      - uses: actions/checkout@v3
      - uses: conda-incubator/setup-miniconda@v2
        with:
          python-version: "3.10"
          channels: conda-forge,defaults
          channel-priority: true
          activate-environment: anaconda-client-env
          mamba-version: "*"
          # environment-file: conda/construct_env.yaml
      - name: Add conda to system path
        run: |
          echo $CONDA/bin >> $GITHUB_PATH
      - name: constructor build
        run: |
          conda info
          conda install constructor -y
          cd conda
          constructor .
      - name: Release
        uses: softprops/action-gh-release@v1
        with:
          fail_on_unmatched_files: false
          files: |
<<<<<<< HEAD
            conda/gdsfactory-6.90.5-Linux-x86_64.sh
            conda/gdsfactory-6.90.5-Windows-x86_64.exe
            conda/gdsfactory-6.90.5-MacOSX-x86_64.pkg
=======
            conda/gdsfactory-6.94.1-Linux-x86_64.sh
            conda/gdsfactory-6.94.1-Windows-x86_64.exe
            conda/gdsfactory-6.94.1-MacOSX-x86_64.pkg
>>>>>>> c0869c68
  release_docker:
    if: github.event_name == 'push' && startsWith(github.ref, 'refs/tags')
    runs-on: ubuntu-latest
    steps:
      - name: Set up QEMU
        uses: docker/setup-qemu-action@v2
      - name: Set up Docker Buildx
        uses: docker/setup-buildx-action@v2
      - name: Login to DockerHub
        uses: docker/login-action@v2
        with:
          username: ${{ secrets.DOCKERHUB_USERNAME }}
          password: ${{ secrets.DOCKERHUB_TOKEN }}
      - name: Build and push
        id: docker_build
        uses: docker/build-push-action@v4
        with:
          push: true
<<<<<<< HEAD
          tags: joamatab/gdsfactory:latest,joamatab/gdsfactory:6.90.5
          file: .devcontainer/Dockerfile.dev
=======
          tags: ${{ secrets.DOCKERHUB_USERNAME }}/gdsfactory:latest,${{ secrets.DOCKERHUB_USERNAME }}/gdsfactory:6.94.1
          file: .devcontainer/Dockerfile.dev
      - name: Build and push minimal
        id: docker_build_minimal
        uses: docker/build-push-action@v4
        with:
          push: true
          tags: ${{ secrets.DOCKERHUB_USERNAME }}/gdsfactory_minimal:latest,${{ secrets.DOCKERHUB_USERNAME }}/gdsfactory_minimal:6.94.1
          file: .devcontainer/Dockerfile.dev_minimal
>>>>>>> c0869c68
<|MERGE_RESOLUTION|>--- conflicted
+++ resolved
@@ -60,15 +60,9 @@
         with:
           fail_on_unmatched_files: false
           files: |
-<<<<<<< HEAD
-            conda/gdsfactory-6.90.5-Linux-x86_64.sh
-            conda/gdsfactory-6.90.5-Windows-x86_64.exe
-            conda/gdsfactory-6.90.5-MacOSX-x86_64.pkg
-=======
             conda/gdsfactory-6.94.1-Linux-x86_64.sh
             conda/gdsfactory-6.94.1-Windows-x86_64.exe
             conda/gdsfactory-6.94.1-MacOSX-x86_64.pkg
->>>>>>> c0869c68
   release_docker:
     if: github.event_name == 'push' && startsWith(github.ref, 'refs/tags')
     runs-on: ubuntu-latest
@@ -87,10 +81,6 @@
         uses: docker/build-push-action@v4
         with:
           push: true
-<<<<<<< HEAD
-          tags: joamatab/gdsfactory:latest,joamatab/gdsfactory:6.90.5
-          file: .devcontainer/Dockerfile.dev
-=======
           tags: ${{ secrets.DOCKERHUB_USERNAME }}/gdsfactory:latest,${{ secrets.DOCKERHUB_USERNAME }}/gdsfactory:6.94.1
           file: .devcontainer/Dockerfile.dev
       - name: Build and push minimal
@@ -99,5 +89,4 @@
         with:
           push: true
           tags: ${{ secrets.DOCKERHUB_USERNAME }}/gdsfactory_minimal:latest,${{ secrets.DOCKERHUB_USERNAME }}/gdsfactory_minimal:6.94.1
-          file: .devcontainer/Dockerfile.dev_minimal
->>>>>>> c0869c68
+          file: .devcontainer/Dockerfile.dev_minimal