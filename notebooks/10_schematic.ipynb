--- conflicted
+++ resolved
@@ -57,10 +57,6 @@
     "        )\n",
     "    },\n",
     ")\n",
-<<<<<<< HEAD
-    "\n",
-=======
->>>>>>> 9be28150
     "def my_schematic(x: float = 108.5, y: float = 53.1) -> gf.kf.DSchematic:\n",
     "    \"\"\"Returns a schematic with two rings connected by a waveguide.\"\"\"\n",
     "    s = gf.Schematic()\n",
@@ -90,11 +86,7 @@
    "metadata": {},
    "outputs": [],
    "source": [
-<<<<<<< HEAD
-    "@gf.schematic_cell()\n",
-=======
     "@gf.schematic_cell\n",
->>>>>>> 9be28150
     "def my_schematic(x: float = 108.5, y: float = 53.1) -> gf.kf.DSchematic:\n",
     "    \"\"\"Returns a schematic with two rings connected by a waveguide.\"\"\"\n",
     "    s = gf.Schematic()\n",
@@ -441,11 +433,7 @@
    "name": "python",
    "nbconvert_exporter": "python",
    "pygments_lexer": "ipython3",
-<<<<<<< HEAD
-   "version": "3.12.9"
-=======
    "version": "3.13.5"
->>>>>>> 9be28150
   }
  },
  "nbformat": 4,
