import json
import warnings
<<<<<<< HEAD
from math import sqrt
=======
from pathlib import Path
>>>>>>> d3ae0c23
from typing import Any

import networkx as nx
import yaml
from graphviz import Digraph
from pydantic import BaseModel, Field, model_validator

import gdsfactory
from gdsfactory.component import Component
from gdsfactory.config import PATH
from gdsfactory.typings import Anchor, Delta


class Instance(BaseModel):
    """Instance of a component.

    Parameters:
        component: component name.
        settings: input variables.
        info: information (polarization, wavelength ...).
        columns: number of columns.
        rows: number of rows.
        column_pitch: column pitch.
        row_pitch: row pitch.
    """

    component: str
    settings: dict[str, Any] = Field(default_factory=dict)
    info: dict[str, Any] = Field(default_factory=dict, exclude=True)
    columns: int = 1
    rows: int = 1
    column_pitch: float = 0
    row_pitch: float = 0

    model_config = {"extra": "forbid"}

    @model_validator(mode="before")
    @classmethod
    def update_settings_and_info(cls, values: dict[str, Any]) -> dict[str, Any]:
        """Validator to update component, settings and info based on the component."""
        component = values.get("component")
        settings = values.get("settings", {})
        info = values.get("info", {})

        import gdsfactory as gf

        c = gf.get_component(component, settings=settings)
        component_info = c.info.model_dump(exclude_none=True)
        component_settings = c.settings.model_dump(exclude_none=True)
        values["info"] = {**component_info, **info}
        values["settings"] = {**component_settings, **settings}
        values["component"] = c.function_name or component
        return values


class Placement(BaseModel):
    x: str | float | None = None
    y: str | float | None = None
    xmin: str | float | None = None
    ymin: str | float | None = None
    xmax: str | float | None = None
    ymax: str | float | None = None
    dx: Delta = 0
    dy: Delta = 0
    port: str | Anchor | None = None
    rotation: float = 0
    mirror: bool | str | float = False

    def __getitem__(self, key: str) -> Any:
        """Allows to access the placement attributes as a dictionary."""
        return getattr(self, key, 0)

    model_config = {"extra": "forbid"}


class Bundle(BaseModel):
    links: dict[str, str]
    settings: dict[str, Any] = Field(default_factory=dict)
    routing_strategy: str = "route_bundle"

    model_config = {"extra": "forbid"}


class Net(BaseModel):
    """Net between two ports.

    Parameters:
        p1: instance_name,port 1.
        p2: instance_name,port 2.
        name: route name.
    """

    p1: str
    p2: str
    settings: dict[str, Any] = Field(default_factory=dict)
    name: str | None = None

    def __init__(self, **data: Any) -> None:
        """Initialize the net."""
        global _route_counter
        super().__init__(**data)
        # If route name is not provided, generate one automatically
        if self.name is None:
            self.name = f"route_{_route_counter}"
            _route_counter += 1


class Netlist(BaseModel):
    """Netlist defined component.

    Parameters:
        instances: dict of instances (name, settings, component).
        placements: dict of placements.
        connections: dict of connections.
        routes: dict of routes.
        name: component name.
        info: information (polarization, wavelength ...).
        ports: exposed component ports.
        settings: input variables.
        nets: list of nets.
        warnings: warnings.
    """

    pdk: str = ""
    instances: dict[str, Instance] = Field(default_factory=dict)
    placements: dict[str, Placement] = Field(default_factory=dict)
    connections: dict[str, str] = Field(default_factory=dict)
    routes: dict[str, Bundle] = Field(default_factory=dict)
    name: str | None = None
    info: dict[str, Any] = Field(default_factory=dict)
    ports: dict[str, str] = Field(default_factory=dict)
    settings: dict[str, Any] = Field(default_factory=dict, exclude=True)
    nets: list[Net] = Field(default_factory=list)
    warnings: dict[str, Any] = Field(default_factory=dict)

    model_config = {"extra": "forbid"}


_route_counter = 0


def to_yaml_graph_networkx(
    netlist: Netlist, nets: list[Net]
) -> tuple[nx.Graph, dict[str, str], dict[str, tuple[float, float]]]:
    """Generates a netlist graph using NetworkX."""
    connections = netlist.connections
    placements = netlist.placements
    graph = nx.Graph()
    graph.add_edges_from(
        [
            (",".join(k.split(",")[:-1]), ",".join(v.split(",")[:-1]))
            for k, v in connections.items()
        ]
    )
    pos = {k: (v["x"], v["y"]) for k, v in placements.items()}
    labels = {k: ",".join(k.split(",")[:1]) for k in placements.keys()}

    for node, placement in placements.items():
<<<<<<< HEAD
        if not G.has_node(
                node
=======
        if not graph.has_node(
            node
>>>>>>> d3ae0c23
        ):  # Check if the node is already in the graph (from connections), to avoid duplication.
            graph.add_node(node)
            pos[node] = (placement.x, placement.y)

    for net in nets:
        graph.add_edge(net.p1.split(",")[0], net.p2.split(",")[0])

    return graph, labels, pos


def to_graphviz(
    instances: dict[str, Instance],
    placements: dict[str, Placement],
    nets: list[Net],
    show_ports: bool = True,
) -> Digraph:
    """Generates a netlist graph using Graphviz."""
    from graphviz import Digraph

    dot = Digraph(comment="Netlist Diagram")

    canvas_width = 10  # in inches
    canvas_height = 10  # in inches
    dpi = 300
    node_reduction_factor = 0.4  # to prevent nodes from overlapping
    vertical_conflict_factor = 3  # minimum vertical separation between two nodes (in multiples of width)
    horizontal_conflict_factor = 2  # minimum horizontal separation between two nodes (in multiples of height)

    dot.attr(dpi=str(dpi), layout="neato", overlap="scale", size=f"{canvas_width},{canvas_height}!")

    # Retrieve all the ports in the component
    all_ports = []
    for name, instance in instances.items():
        if hasattr(instance, "component"):
            instance = instance.component
        else:
            instance = instance["component"]
        ports = gdsfactory.get_component(instance).ports
        all_ports.append((name, ports))

    # Check the range of positions
    x_values = [placement.x if hasattr(placement, "x") else placement["x"] for placement in placements.values()]
    y_values = [placement.y if hasattr(placement, "y") else placement["y"] for placement in placements.values()]
    min_x, max_x = min(x_values), max(x_values)
    min_y, max_y = min(y_values), max(y_values)
    position_tracker = {}

    for (node, placement) in placements.items():
        ports = dict(all_ports).get(node)

        # Define a subgraph for each component without an outer frame
        with dot.subgraph(name=f"cluster_{node}") as sub:
            sub.attr(style="invis")

            x = placement.x if hasattr(placement, "x") else placement["x"]
            y = placement.y if hasattr(placement, "y") else placement["y"]
            range_x = max_x - min_x
            range_y = max_y - min_y
            effective_canvas_area = canvas_height * canvas_width
            effective_canvas_area *= range_x * range_y / (max(range_x, range_y))**2 if range_y > 0 and range_x > 0 else 1
            node_density = len(instances) / (effective_canvas_area * dpi)
            node_size = 1 / (node_density ** 0.5)
            node_width = node_size * node_reduction_factor
            node_height = node_size * node_reduction_factor
            font_size = min(node_width, node_height) * 20

            # Normalize and scale
            scaling_factor = 300 / max(range_x, range_y) if max(range_x, range_y) > 0 else 1
            x = scaling_factor * (x - min_x) if range_x > 0 else 150  # Center if no range
            y = scaling_factor * (y - min_y) if range_y > 0 else 150

            pos = (x, y)

            # Check for exact position overlap and proximity
            attempts = 0
            while any(
                    abs(pos[0] - tracked_pos[0]) < horizontal_conflict_factor * node_width and
                    abs(pos[1] - tracked_pos[1]) < vertical_conflict_factor * node_height
                    for tracked_pos in position_tracker
            ):
                conflicting_positions = [
                    tracked_pos for tracked_pos in position_tracker
                    if abs(pos[0] - tracked_pos[0]) < horizontal_conflict_factor * node_width and
                       abs(pos[1] - tracked_pos[1]) < vertical_conflict_factor * node_height
                ]

                attempts += 1
                if attempts > 10:  # reduce node size
                    node_width *= 0.9
                    node_height *= 0.9

                closest_pos = min(
                    conflicting_positions,
                    key=lambda tracked_pos: sqrt((pos[0] - tracked_pos[0]) ** 2 + (pos[1] - tracked_pos[1]) ** 2)
                )

                y_diff = pos[1] - closest_pos[1]
                y += node_height * vertical_conflict_factor * 0.1 if y_diff > 0 \
                    else -node_height * vertical_conflict_factor * 0.1
                pos = (x, y)

            position_tracker[pos] = node
            sub.node(node, label=node, shape="rectangle", pos=f"{x},{y}!", width=str(node_width),
                     height=str(node_height), fontsize=str(font_size), style="filled", fillcolor="white")

            # Create ports for the components
            if ports and show_ports:
                right_ports, bottom_ports, left_ports, top_ports = [], [], [], []

                for port in ports:
                    orientation = port.orientation
                    if 0 <= orientation < 45 or 315 <= orientation < 360:
                        right_ports.append(port)
                    elif 45 <= orientation < 135:
                        bottom_ports.append(port)
                    elif 135 <= orientation < 225:
                        left_ports.append(port)
                    elif 225 <= orientation < 315:
                        top_ports.append(port)

                def position_ports(port_list, side):
                    port_count = len(port_list)

                    if port_count == 0:
                        return

                    # Reverse the port list if side is 'left' or 'bottom' to achieve the anticlockwise effect
                    if side in ["left", "bottom"]:
                        port_list = port_list[::-1]

                    if side in ["top", "bottom"]:
                        port_width = node_width / port_count
                        port_height = node_height / 2
                    else:
                        port_width = node_width / 2
                        port_height = node_height / port_count

                    port_font_size = min(port_width, port_height) * 15

                    for i, port in enumerate(port_list):
                        port_name = f"{node}_{port.name.replace('_', '-')}"  # Prevent ambiguity with subgraph notation

                        if side == "right":
                            port_x = x + node_width / 2 + port_width / 2
                            port_y = y + node_height / 2 - (i + 0.5) * port_height
                        elif side == "bottom":
                            port_x = x - node_width / 2 + (i + 0.5) * port_width
                            port_y = y - node_height / 2 - port_height / 2
                        elif side == "left":
                            port_x = x - node_width / 2 - port_width / 2
                            port_y = y + node_height / 2 - (i + 0.5) * port_height
                        elif side == "top":
                            port_x = x - node_width / 2 + (i + 0.5) * port_width
                            port_y = y + node_height / 2 + port_height / 2

                        port_pos = f"{port_x},{port_y}!"
                        sub.node(port_name, label=port_name, shape="rectangle", pos=port_pos,
                                 fontsize=str(port_font_size), width=str(port_width), height=str(port_height),
                                 style="filled", fillcolor="white")

                position_ports(right_ports, "right")
                position_ports(bottom_ports, "bottom")
                position_ports(left_ports, "left")
                position_ports(top_ports, "top")

    for net in nets:
        p1 = net.p1 if hasattr(net, "p1") else net["p1"]
        p2 = net.p2 if hasattr(net, "p2") else net["p2"]

        p1_instance = p1.split(",")[0]
        p1_port = p1.split(",")[1]

        p2_instance = p2.split(",")[0]
        p2_port = p2.split(",")[1]

        p1_port = p1_port.replace("_", "-")  # Prevent ambiguity with subgraph notation
        p2_port = p2_port.replace("_", "-")

        dot.edge(f"{p1_instance}_{p1_port}", f"{p2_instance}_{p2_port}", dir="none")

    return dot


class Link(BaseModel):
    """Link between instances.

    Parameters:
        instance1: instance name 1.
        instance2: instance name 2.
        port1: port name 1.
        port2: port name 2.
    """

    instance1: str
    instance2: str
    port1: str
    port2: str


class Schematic(BaseModel):
    """Schematic."""

    netlist: Netlist = Field(default_factory=Netlist)
    nets: list[Net] = Field(default_factory=list)
    placements: dict[str, Placement] = Field(default_factory=dict)
    links: list[Link] = Field(default_factory=list)

    def add_instance(
            self, name: str, instance: Instance, placement: Placement | None = None
    ) -> None:
        self.netlist.instances[name] = instance
        if placement:
            self.add_placement(name, placement)

    def add_placement(
            self,
            instance_name: str,
            placement: Placement,
    ) -> None:
        """Add placement to the netlist.

        Args:
            instance_name: instance name.
            placement: placement.
        """
        self.placements[instance_name] = placement
        self.netlist.placements[instance_name] = placement

    def from_component(self, component: Component) -> None:
        n = component.to_yaml()
        self.netlist = Netlist.model_validate(n)

    def add_net(self, net: Net) -> None:
        """Add a net between two ports."""
        self.nets.append(net)
        if net.name not in self.netlist.routes:
            self.netlist.routes[net.name] = Bundle(
                links={net.p1: net.p2}, settings=net.settings
            )
        else:
            self.netlist.routes[net.name].links[net.p1] = net.p2

    def to_graphviz(self, show_ports: bool = True) -> Digraph:
        """Generates a netlist graph using Graphviz.

        Args:
            show_ports: whether to show ports or not.
        """
        return to_graphviz(
            self.netlist.instances, self.placements, self.nets, show_ports
        )

    def to_yaml_graph_networkx(
        self,
    ) -> tuple[nx.Graph, dict[str, str], dict[str, tuple[float, float]]]:
        return to_yaml_graph_networkx(self.netlist, self.nets)

    def plot_graphviz(self) -> None:
        """Plots the netlist graph (Automatic fallback to networkx)."""
        dot = self.to_graphviz()
        plot_graphviz(dot)

    def plot_schematic_networkx(self) -> None:
        """Plots the netlist graph (Automatic fallback to networkx)."""
        warnings.warn(
            "plot_schematic_networkx is deprecated. Use plot_graphviz instead",
            DeprecationWarning,
        )
        self.plot_graphviz()


def plot_graphviz(
    graph: Digraph, interactive: bool = False, splines: str = "ortho"
) -> None:
    """Plots the netlist graph (Automatic fallback to networkx)."""
    from IPython.display import Image, display

    valid_splines = ["ortho", "spline", "line", "polyline", "curved"]
    if splines not in valid_splines:
        raise ValueError(f"Invalid splines value. Choose from {valid_splines}")

    graph.graph_attr["splines"] = splines

    if interactive:
        graph.view()
    else:
        png_data = graph.pipe(format="png")
        display(Image(data=png_data))


def write_schema(
<<<<<<< HEAD
        model: BaseModel = Netlist, schema_path_json=PATH.schema_netlist
=======
    model: BaseModel = Netlist, schema_path_json: Path = PATH.schema_netlist
>>>>>>> d3ae0c23
) -> None:
    s = model.model_json_schema()
    schema_path_yaml = schema_path_json.with_suffix(".yaml")

    with open(schema_path_json, "w") as f:
        json.dump(s, f, indent=2)
    with open(schema_path_yaml, "w") as f:
        yaml.dump(s, f)


if __name__ == "__main__":
    # write_schema()
    import gdsfactory as gf
    import gdsfactory.schematic as gt

    s = gt.Schematic()
    s.add_instance("s11", gt.Instance(component=gf.c.mmi1x2()))
    s.add_instance("s21", gt.Instance(component=gf.c.mmi1x2()))
    s.add_instance("s22", gt.Instance(component=gf.c.mmi1x2()))
    s.add_placement("s11", gt.Placement(x=000, y=0))
    s.add_placement("s21", gt.Placement(x=100, y=+50))
    s.add_placement("s22", gt.Placement(x=100, y=-50))
    s.add_net(gt.Net(p1="s11,o2", p2="s21,o1"))
    s.add_net(gt.Net(p1="s11,o3", p2="s22,o1"))
    g = s.plot_graphviz()
<|MERGE_RESOLUTION|>--- conflicted
+++ resolved
@@ -1,10 +1,7 @@
 import json
 import warnings
-<<<<<<< HEAD
 from math import sqrt
-=======
 from pathlib import Path
->>>>>>> d3ae0c23
 from typing import Any
 
 import networkx as nx
@@ -163,13 +160,8 @@
     labels = {k: ",".join(k.split(",")[:1]) for k in placements.keys()}
 
     for node, placement in placements.items():
-<<<<<<< HEAD
-        if not G.has_node(
-                node
-=======
         if not graph.has_node(
             node
->>>>>>> d3ae0c23
         ):  # Check if the node is already in the graph (from connections), to avoid duplication.
             graph.add_node(node)
             pos[node] = (placement.x, placement.y)
@@ -195,10 +187,19 @@
     canvas_height = 10  # in inches
     dpi = 300
     node_reduction_factor = 0.4  # to prevent nodes from overlapping
-    vertical_conflict_factor = 3  # minimum vertical separation between two nodes (in multiples of width)
-    horizontal_conflict_factor = 2  # minimum horizontal separation between two nodes (in multiples of height)
-
-    dot.attr(dpi=str(dpi), layout="neato", overlap="scale", size=f"{canvas_width},{canvas_height}!")
+    vertical_conflict_factor = (
+        3  # minimum vertical separation between two nodes (in multiples of width)
+    )
+    horizontal_conflict_factor = (
+        2  # minimum horizontal separation between two nodes (in multiples of height)
+    )
+
+    dot.attr(
+        dpi=str(dpi),
+        layout="neato",
+        overlap="scale",
+        size=f"{canvas_width},{canvas_height}!",
+    )
 
     # Retrieve all the ports in the component
     all_ports = []
@@ -211,13 +212,19 @@
         all_ports.append((name, ports))
 
     # Check the range of positions
-    x_values = [placement.x if hasattr(placement, "x") else placement["x"] for placement in placements.values()]
-    y_values = [placement.y if hasattr(placement, "y") else placement["y"] for placement in placements.values()]
+    x_values = [
+        placement.x if hasattr(placement, "x") else placement["x"]
+        for placement in placements.values()
+    ]
+    y_values = [
+        placement.y if hasattr(placement, "y") else placement["y"]
+        for placement in placements.values()
+    ]
     min_x, max_x = min(x_values), max(x_values)
     min_y, max_y = min(y_values), max(y_values)
     position_tracker = {}
 
-    for (node, placement) in placements.items():
+    for node, placement in placements.items():
         ports = dict(all_ports).get(node)
 
         # Define a subgraph for each component without an outer frame
@@ -229,16 +236,24 @@
             range_x = max_x - min_x
             range_y = max_y - min_y
             effective_canvas_area = canvas_height * canvas_width
-            effective_canvas_area *= range_x * range_y / (max(range_x, range_y))**2 if range_y > 0 and range_x > 0 else 1
+            effective_canvas_area *= (
+                range_x * range_y / (max(range_x, range_y)) ** 2
+                if range_y > 0 and range_x > 0
+                else 1
+            )
             node_density = len(instances) / (effective_canvas_area * dpi)
-            node_size = 1 / (node_density ** 0.5)
+            node_size = 1 / (node_density**0.5)
             node_width = node_size * node_reduction_factor
             node_height = node_size * node_reduction_factor
             font_size = min(node_width, node_height) * 20
 
             # Normalize and scale
-            scaling_factor = 300 / max(range_x, range_y) if max(range_x, range_y) > 0 else 1
-            x = scaling_factor * (x - min_x) if range_x > 0 else 150  # Center if no range
+            scaling_factor = (
+                300 / max(range_x, range_y) if max(range_x, range_y) > 0 else 1
+            )
+            x = (
+                scaling_factor * (x - min_x) if range_x > 0 else 150
+            )  # Center if no range
             y = scaling_factor * (y - min_y) if range_y > 0 else 150
 
             pos = (x, y)
@@ -246,14 +261,18 @@
             # Check for exact position overlap and proximity
             attempts = 0
             while any(
-                    abs(pos[0] - tracked_pos[0]) < horizontal_conflict_factor * node_width and
-                    abs(pos[1] - tracked_pos[1]) < vertical_conflict_factor * node_height
-                    for tracked_pos in position_tracker
+                abs(pos[0] - tracked_pos[0]) < horizontal_conflict_factor * node_width
+                and abs(pos[1] - tracked_pos[1])
+                < vertical_conflict_factor * node_height
+                for tracked_pos in position_tracker
             ):
                 conflicting_positions = [
-                    tracked_pos for tracked_pos in position_tracker
-                    if abs(pos[0] - tracked_pos[0]) < horizontal_conflict_factor * node_width and
-                       abs(pos[1] - tracked_pos[1]) < vertical_conflict_factor * node_height
+                    tracked_pos
+                    for tracked_pos in position_tracker
+                    if abs(pos[0] - tracked_pos[0])
+                    < horizontal_conflict_factor * node_width
+                    and abs(pos[1] - tracked_pos[1])
+                    < vertical_conflict_factor * node_height
                 ]
 
                 attempts += 1
@@ -263,17 +282,31 @@
 
                 closest_pos = min(
                     conflicting_positions,
-                    key=lambda tracked_pos: sqrt((pos[0] - tracked_pos[0]) ** 2 + (pos[1] - tracked_pos[1]) ** 2)
+                    key=lambda tracked_pos: sqrt(
+                        (pos[0] - tracked_pos[0]) ** 2 + (pos[1] - tracked_pos[1]) ** 2
+                    ),
                 )
 
                 y_diff = pos[1] - closest_pos[1]
-                y += node_height * vertical_conflict_factor * 0.1 if y_diff > 0 \
+                y += (
+                    node_height * vertical_conflict_factor * 0.1
+                    if y_diff > 0
                     else -node_height * vertical_conflict_factor * 0.1
+                )
                 pos = (x, y)
 
             position_tracker[pos] = node
-            sub.node(node, label=node, shape="rectangle", pos=f"{x},{y}!", width=str(node_width),
-                     height=str(node_height), fontsize=str(font_size), style="filled", fillcolor="white")
+            sub.node(
+                node,
+                label=node,
+                shape="rectangle",
+                pos=f"{x},{y}!",
+                width=str(node_width),
+                height=str(node_height),
+                fontsize=str(font_size),
+                style="filled",
+                fillcolor="white",
+            )
 
             # Create ports for the components
             if ports and show_ports:
@@ -290,7 +323,7 @@
                     elif 225 <= orientation < 315:
                         top_ports.append(port)
 
-                def position_ports(port_list, side):
+                def position_ports(port_list, side) -> None:
                     port_count = len(port_list)
 
                     if port_count == 0:
@@ -326,9 +359,17 @@
                             port_y = y + node_height / 2 + port_height / 2
 
                         port_pos = f"{port_x},{port_y}!"
-                        sub.node(port_name, label=port_name, shape="rectangle", pos=port_pos,
-                                 fontsize=str(port_font_size), width=str(port_width), height=str(port_height),
-                                 style="filled", fillcolor="white")
+                        sub.node(
+                            port_name,
+                            label=port_name,
+                            shape="rectangle",
+                            pos=port_pos,
+                            fontsize=str(port_font_size),
+                            width=str(port_width),
+                            height=str(port_height),
+                            style="filled",
+                            fillcolor="white",
+                        )
 
                 position_ports(right_ports, "right")
                 position_ports(bottom_ports, "bottom")
@@ -378,16 +419,16 @@
     links: list[Link] = Field(default_factory=list)
 
     def add_instance(
-            self, name: str, instance: Instance, placement: Placement | None = None
+        self, name: str, instance: Instance, placement: Placement | None = None
     ) -> None:
         self.netlist.instances[name] = instance
         if placement:
             self.add_placement(name, placement)
 
     def add_placement(
-            self,
-            instance_name: str,
-            placement: Placement,
+        self,
+        instance_name: str,
+        placement: Placement,
     ) -> None:
         """Add placement to the netlist.
 
@@ -461,11 +502,7 @@
 
 
 def write_schema(
-<<<<<<< HEAD
-        model: BaseModel = Netlist, schema_path_json=PATH.schema_netlist
-=======
     model: BaseModel = Netlist, schema_path_json: Path = PATH.schema_netlist
->>>>>>> d3ae0c23
 ) -> None:
     s = model.model_json_schema()
     schema_path_yaml = schema_path_json.with_suffix(".yaml")
@@ -490,4 +527,4 @@
     s.add_placement("s22", gt.Placement(x=100, y=-50))
     s.add_net(gt.Net(p1="s11,o2", p2="s21,o1"))
     s.add_net(gt.Net(p1="s11,o3", p2="s22,o1"))
-    g = s.plot_graphviz()
+    g = s.plot_graphviz()