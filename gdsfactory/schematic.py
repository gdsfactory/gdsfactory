import json
import warnings
<<<<<<< HEAD
from math import sqrt
=======
from pathlib import Path
>>>>>>> 9a585575
from typing import Any

import networkx as nx
import yaml
from graphviz import Digraph
from pydantic import BaseModel, Field, model_validator

import gdsfactory
from gdsfactory.component import Component
from gdsfactory.config import PATH
from gdsfactory.typings import Anchor, Delta


class Instance(BaseModel):
    """Instance of a component.

    Parameters:
        component: component name.
        settings: input variables.
        info: information (polarization, wavelength ...).
        columns: number of columns.
        rows: number of rows.
        column_pitch: column pitch.
        row_pitch: row pitch.
    """

    component: str
    settings: dict[str, Any] = Field(default_factory=dict)
    info: dict[str, Any] = Field(default_factory=dict, exclude=True)
    columns: int = 1
    rows: int = 1
    column_pitch: float = 0
    row_pitch: float = 0

    model_config = {"extra": "forbid"}

    @model_validator(mode="before")
    @classmethod
    def update_settings_and_info(cls, values: dict[str, Any]) -> dict[str, Any]:
        """Validator to update component, settings and info based on the component."""
        component = values.get("component")
        settings = values.get("settings", {})
        info = values.get("info", {})

        import gdsfactory as gf

        c = gf.get_component(component, settings=settings)
        component_info = c.info.model_dump(exclude_none=True)
        component_settings = c.settings.model_dump(exclude_none=True)
        values["info"] = {**component_info, **info}
        values["settings"] = {**component_settings, **settings}
        values["component"] = c.function_name or component
        return values


class Placement(BaseModel):
    x: str | float | None = None
    y: str | float | None = None
    xmin: str | float | None = None
    ymin: str | float | None = None
    xmax: str | float | None = None
    ymax: str | float | None = None
    dx: Delta = 0
    dy: Delta = 0
    port: str | Anchor | None = None
    rotation: float = 0
    mirror: bool | str | float = False

    def __getitem__(self, key: str) -> Any:
        """Allows to access the placement attributes as a dictionary."""
        return getattr(self, key, 0)

    model_config = {"extra": "forbid"}


class Bundle(BaseModel):
    links: dict[str, str]
    settings: dict[str, Any] = Field(default_factory=dict)
    routing_strategy: str = "route_bundle"

    model_config = {"extra": "forbid"}


class Net(BaseModel):
    """Net between two ports.

    Parameters:
        p1: instance_name,port 1.
        p2: instance_name,port 2.
        name: route name.
    """

    p1: str
    p2: str
    settings: dict[str, Any] = Field(default_factory=dict)
    name: str | None = None

    def __init__(self, **data: Any) -> None:
        """Initialize the net."""
        global _route_counter
        super().__init__(**data)
        # If route name is not provided, generate one automatically
        if self.name is None:
            self.name = f"route_{_route_counter}"
            _route_counter += 1


class Netlist(BaseModel):
    """Netlist defined component.

    Parameters:
        instances: dict of instances (name, settings, component).
        placements: dict of placements.
        connections: dict of connections.
        routes: dict of routes.
        name: component name.
        info: information (polarization, wavelength ...).
        ports: exposed component ports.
        settings: input variables.
        nets: list of nets.
        warnings: warnings.
    """

    pdk: str = ""
    instances: dict[str, Instance] = Field(default_factory=dict)
    placements: dict[str, Placement] = Field(default_factory=dict)
    connections: dict[str, str] = Field(default_factory=dict)
    routes: dict[str, Bundle] = Field(default_factory=dict)
    name: str | None = None
    info: dict[str, Any] = Field(default_factory=dict)
    ports: dict[str, str] = Field(default_factory=dict)
    settings: dict[str, Any] = Field(default_factory=dict, exclude=True)
    nets: list[Net] = Field(default_factory=list)
    warnings: dict[str, Any] = Field(default_factory=dict)

    model_config = {"extra": "forbid"}


_route_counter = 0


def to_yaml_graph_networkx(
    netlist: Netlist, nets: list[Net]
) -> tuple[nx.Graph, dict[str, str], dict[str, tuple[float, float]]]:
    """Generates a netlist graph using NetworkX."""
    connections = netlist.connections
    placements = netlist.placements
    graph = nx.Graph()
    graph.add_edges_from(
        [
            (",".join(k.split(",")[:-1]), ",".join(v.split(",")[:-1]))
            for k, v in connections.items()
        ]
    )
    pos = {k: (v["x"], v["y"]) for k, v in placements.items()}
    labels = {k: ",".join(k.split(",")[:1]) for k in placements.keys()}

    for node, placement in placements.items():
<<<<<<< HEAD
        if not G.has_node(
                node
=======
        if not graph.has_node(
            node
>>>>>>> 9a585575
        ):  # Check if the node is already in the graph (from connections), to avoid duplication.
            graph.add_node(node)
            pos[node] = (placement.x, placement.y)

    for net in nets:
        graph.add_edge(net.p1.split(",")[0], net.p2.split(",")[0])

    return graph, labels, pos


def to_graphviz(
    instances: dict[str, Instance],
    placements: dict[str, Placement],
    nets: list[Net],
    show_ports: bool = True,
) -> Digraph:
    """Generates a netlist graph using Graphviz."""
    from graphviz import Digraph

    dot = Digraph(comment="Netlist Diagram")

    canvas_width = 10  # in inches
    canvas_height = 10  # in inches
    dpi = 300
    node_reduction_factor = 0.4  # to prevent nodes from overlapping
    vertical_conflict_factor = 3  # minimum vertical separation between two nodes (in multiples of width)
    horizontal_conflict_factor = 2  # minimum horizontal separation between two nodes (in multiples of height)

    dot.attr(dpi=str(dpi), layout="neato", overlap="scale", size=f"{canvas_width},{canvas_height}!")

    # Retrieve all the ports in the component
    all_ports = []
    for name, instance in instances.items():
        if hasattr(instance, "component"):
            instance = instance.component
        else:
            instance = instance["component"]
        ports = gdsfactory.get_component(instance).ports
        all_ports.append((name, ports))

    # Check the range of positions
    x_values = [placement.x if hasattr(placement, "x") else placement["x"] for placement in placements.values()]
    y_values = [placement.y if hasattr(placement, "y") else placement["y"] for placement in placements.values()]
    min_x, max_x = min(x_values), max(x_values)
    min_y, max_y = min(y_values), max(y_values)
    position_tracker = {}

    for (node, placement) in placements.items():
        ports = dict(all_ports).get(node)

        # Define a subgraph for each component without an outer frame
        with dot.subgraph(name=f"cluster_{node}") as sub:
            sub.attr(style="invis")

            x = placement.x if hasattr(placement, "x") else placement["x"]
            y = placement.y if hasattr(placement, "y") else placement["y"]
            range_x = max_x - min_x
            range_y = max_y - min_y
            effective_canvas_area = canvas_height * canvas_width
            effective_canvas_area *= range_x * range_y / (max(range_x, range_y))**2 if range_y > 0 and range_x > 0 else 1
            node_density = len(instances) / (effective_canvas_area * dpi)
            node_size = 1 / (node_density ** 0.5)
            node_width = node_size * node_reduction_factor
            node_height = node_size * node_reduction_factor
            font_size = min(node_width, node_height) * 20

            # Normalize and scale
            scaling_factor = 300 / max(range_x, range_y) if max(range_x, range_y) > 0 else 1
            x = scaling_factor * (x - min_x) if range_x > 0 else 150  # Center if no range
            y = scaling_factor * (y - min_y) if range_y > 0 else 150

            pos = (x, y)

            # Check for exact position overlap and proximity
            attempts = 0
            while any(
                    abs(pos[0] - tracked_pos[0]) < horizontal_conflict_factor * node_width and
                    abs(pos[1] - tracked_pos[1]) < vertical_conflict_factor * node_height
                    for tracked_pos in position_tracker
            ):
                conflicting_positions = [
                    tracked_pos for tracked_pos in position_tracker
                    if abs(pos[0] - tracked_pos[0]) < horizontal_conflict_factor * node_width and
                       abs(pos[1] - tracked_pos[1]) < vertical_conflict_factor * node_height
                ]

                attempts += 1
                if attempts > 10:  # reduce node size
                    node_width *= 0.9
                    node_height *= 0.9

                closest_pos = min(
                    conflicting_positions,
                    key=lambda tracked_pos: sqrt((pos[0] - tracked_pos[0]) ** 2 + (pos[1] - tracked_pos[1]) ** 2)
                )

                y_diff = pos[1] - closest_pos[1]
                y += node_height * vertical_conflict_factor * 0.1 if y_diff > 0 \
                    else -node_height * vertical_conflict_factor * 0.1
                pos = (x, y)

            position_tracker[pos] = node
            sub.node(node, label=node, shape="rectangle", pos=f"{x},{y}!", width=str(node_width),
                     height=str(node_height), fontsize=str(font_size), style="filled", fillcolor="white")

            # Create ports for the components
            if ports and show_ports:
                right_ports, bottom_ports, left_ports, top_ports = [], [], [], []

                for port in ports:
                    orientation = port.orientation
                    if 0 <= orientation < 45 or 315 <= orientation < 360:
                        right_ports.append(port)
                    elif 45 <= orientation < 135:
                        bottom_ports.append(port)
                    elif 135 <= orientation < 225:
                        left_ports.append(port)
                    elif 225 <= orientation < 315:
                        top_ports.append(port)

                def position_ports(port_list, side):
                    port_count = len(port_list)

                    if port_count == 0:
                        return

                    # Reverse the port list if side is 'left' or 'bottom' to achieve the anticlockwise effect
                    if side in ["left", "bottom"]:
                        port_list = port_list[::-1]

                    if side in ["top", "bottom"]:
                        port_width = node_width / port_count
                        port_height = node_height / 2
                    else:
                        port_width = node_width / 2
                        port_height = node_height / port_count

                    port_font_size = min(port_width, port_height) * 15

                    for i, port in enumerate(port_list):
                        port_name = f"{node}_{port.name.replace('_', '-')}"  # Prevent ambiguity with subgraph notation

                        if side == "right":
                            port_x = x + node_width / 2 + port_width / 2
                            port_y = y + node_height / 2 - (i + 0.5) * port_height
                        elif side == "bottom":
                            port_x = x - node_width / 2 + (i + 0.5) * port_width
                            port_y = y - node_height / 2 - port_height / 2
                        elif side == "left":
                            port_x = x - node_width / 2 - port_width / 2
                            port_y = y + node_height / 2 - (i + 0.5) * port_height
                        elif side == "top":
                            port_x = x - node_width / 2 + (i + 0.5) * port_width
                            port_y = y + node_height / 2 + port_height / 2

                        port_pos = f"{port_x},{port_y}!"
                        sub.node(port_name, label=port_name, shape="rectangle", pos=port_pos,
                                 fontsize=str(port_font_size), width=str(port_width), height=str(port_height),
                                 style="filled", fillcolor="white")

                position_ports(right_ports, "right")
                position_ports(bottom_ports, "bottom")
                position_ports(left_ports, "left")
                position_ports(top_ports, "top")

    for net in nets:
        p1 = net.p1 if hasattr(net, "p1") else net["p1"]
        p2 = net.p2 if hasattr(net, "p2") else net["p2"]

        p1_instance = p1.split(",")[0]
        p1_port = p1.split(",")[1]

        p2_instance = p2.split(",")[0]
        p2_port = p2.split(",")[1]

        p1_port = p1_port.replace("_", "-")  # Prevent ambiguity with subgraph notation
        p2_port = p2_port.replace("_", "-")

        dot.edge(f"{p1_instance}_{p1_port}", f"{p2_instance}_{p2_port}", dir="none")

    return dot


class Link(BaseModel):
    """Link between instances.

    Parameters:
        instance1: instance name 1.
        instance2: instance name 2.
        port1: port name 1.
        port2: port name 2.
    """

    instance1: str
    instance2: str
    port1: str
    port2: str


class Schematic(BaseModel):
    """Schematic."""

    netlist: Netlist = Field(default_factory=Netlist)
    nets: list[Net] = Field(default_factory=list)
    placements: dict[str, Placement] = Field(default_factory=dict)
    links: list[Link] = Field(default_factory=list)

    def add_instance(
            self, name: str, instance: Instance, placement: Placement | None = None
    ) -> None:
        self.netlist.instances[name] = instance
        if placement:
            self.add_placement(name, placement)

    def add_placement(
            self,
            instance_name: str,
            placement: Placement,
    ) -> None:
        """Add placement to the netlist.

        Args:
            instance_name: instance name.
            placement: placement.
        """
        self.placements[instance_name] = placement
        self.netlist.placements[instance_name] = placement

    def from_component(self, component: Component) -> None:
        n = component.to_yaml()
        self.netlist = Netlist.model_validate(n)

    def add_net(self, net: Net) -> None:
        """Add a net between two ports."""
        self.nets.append(net)
        if net.name not in self.netlist.routes:
            self.netlist.routes[net.name] = Bundle(
                links={net.p1: net.p2}, settings=net.settings
            )
        else:
            self.netlist.routes[net.name].links[net.p1] = net.p2

    def to_graphviz(self, show_ports: bool = True) -> Digraph:
        """Generates a netlist graph using Graphviz.

        Args:
            show_ports: whether to show ports or not.
        """
        return to_graphviz(
            self.netlist.instances, self.placements, self.nets, show_ports
        )

    def to_yaml_graph_networkx(
        self,
    ) -> tuple[nx.Graph, dict[str, str], dict[str, tuple[float, float]]]:
        return to_yaml_graph_networkx(self.netlist, self.nets)

    def plot_graphviz(self, interactive: bool = False, splines: str = "ortho") -> None:
        """Plots the netlist graph (Automatic fallback to networkx).

        Args:
            interactive: whether to plot the graph interactively or not.
            splines: type of splines to use for the graph.

        """
        dot = self.to_graphviz()
        plot_graphviz(dot, interactive=interactive, splines=splines)

    def plot_schematic_networkx(self) -> None:
        """Plots the netlist graph (Automatic fallback to networkx)."""
        warnings.warn(
            "plot_schematic_networkx is deprecated. Use plot_graphviz instead",
            DeprecationWarning,
        )
        self.plot_graphviz()


def plot_graphviz(
    graph: Digraph, interactive: bool = False, splines: str = "ortho"
) -> None:
    """Plots the netlist graph (Automatic fallback to networkx)."""
    from IPython.display import Image, display

    valid_splines = ["ortho", "spline", "line", "polyline", "curved"]
    if splines not in valid_splines:
        raise ValueError(f"Invalid splines value. Choose from {valid_splines}")

    graph.graph_attr["splines"] = splines

    if interactive:
        graph.view()
    else:
        png_data = graph.pipe(format="png")
        display(Image(data=png_data))


def write_schema(
<<<<<<< HEAD
        model: BaseModel = Netlist, schema_path_json=PATH.schema_netlist
=======
    model: BaseModel = Netlist, schema_path_json: Path = PATH.schema_netlist
>>>>>>> 9a585575
) -> None:
    s = model.model_json_schema()
    schema_path_yaml = schema_path_json.with_suffix(".yaml")

    with open(schema_path_json, "w") as f:
        json.dump(s, f, indent=2)
    with open(schema_path_yaml, "w") as f:
        yaml.dump(s, f)


if __name__ == "__main__":
    # write_schema()
    import gdsfactory as gf
    import gdsfactory.schematic as gt

    s = gt.Schematic()
    s.add_instance("s11", gt.Instance(component=gf.c.mmi1x2()))
    s.add_instance("s21", gt.Instance(component=gf.c.mmi1x2()))
    s.add_instance("s22", gt.Instance(component=gf.c.mmi1x2()))
    s.add_placement("s11", gt.Placement(x=000, y=0))
    s.add_placement("s21", gt.Placement(x=100, y=+50))
    s.add_placement("s22", gt.Placement(x=100, y=-50))
    s.add_net(gt.Net(p1="s11,o2", p2="s21,o1"))
    s.add_net(gt.Net(p1="s11,o3", p2="s22,o1"))
    g = s.plot_graphviz()
<|MERGE_RESOLUTION|>--- conflicted
+++ resolved
@@ -1,10 +1,6 @@
 import json
 import warnings
-<<<<<<< HEAD
-from math import sqrt
-=======
 from pathlib import Path
->>>>>>> 9a585575
 from typing import Any
 
 import networkx as nx
@@ -163,13 +159,8 @@
     labels = {k: ",".join(k.split(",")[:1]) for k in placements.keys()}
 
     for node, placement in placements.items():
-<<<<<<< HEAD
-        if not G.has_node(
-                node
-=======
         if not graph.has_node(
             node
->>>>>>> 9a585575
         ):  # Check if the node is already in the graph (from connections), to avoid duplication.
             graph.add_node(node)
             pos[node] = (placement.x, placement.y)
@@ -189,19 +180,13 @@
     """Generates a netlist graph using Graphviz."""
     from graphviz import Digraph
 
+    # Graphviz implementation
     dot = Digraph(comment="Netlist Diagram")
-
-    canvas_width = 10  # in inches
-    canvas_height = 10  # in inches
-    dpi = 300
-    node_reduction_factor = 0.4  # to prevent nodes from overlapping
-    vertical_conflict_factor = 3  # minimum vertical separation between two nodes (in multiples of width)
-    horizontal_conflict_factor = 2  # minimum horizontal separation between two nodes (in multiples of height)
-
-    dot.attr(dpi=str(dpi), layout="neato", overlap="scale", size=f"{canvas_width},{canvas_height}!")
+    dot.attr(dpi="300", layout="neato", overlap="false")
+
+    all_ports = []
 
     # Retrieve all the ports in the component
-    all_ports = []
     for name, instance in instances.items():
         if hasattr(instance, "component"):
             instance = instance.component
@@ -210,130 +195,63 @@
         ports = gdsfactory.get_component(instance).ports
         all_ports.append((name, ports))
 
-    # Check the range of positions
-    x_values = [placement.x if hasattr(placement, "x") else placement["x"] for placement in placements.values()]
-    y_values = [placement.y if hasattr(placement, "y") else placement["y"] for placement in placements.values()]
-    min_x, max_x = min(x_values), max(x_values)
-    min_y, max_y = min(y_values), max(y_values)
-    position_tracker = {}
-
-    for (node, placement) in placements.items():
+    for node, placement in placements.items():
         ports = dict(all_ports).get(node)
 
-        # Define a subgraph for each component without an outer frame
-        with dot.subgraph(name=f"cluster_{node}") as sub:
-            sub.attr(style="invis")
-
-            x = placement.x if hasattr(placement, "x") else placement["x"]
-            y = placement.y if hasattr(placement, "y") else placement["y"]
-            range_x = max_x - min_x
-            range_y = max_y - min_y
-            effective_canvas_area = canvas_height * canvas_width
-            effective_canvas_area *= range_x * range_y / (max(range_x, range_y))**2 if range_y > 0 and range_x > 0 else 1
-            node_density = len(instances) / (effective_canvas_area * dpi)
-            node_size = 1 / (node_density ** 0.5)
-            node_width = node_size * node_reduction_factor
-            node_height = node_size * node_reduction_factor
-            font_size = min(node_width, node_height) * 20
-
-            # Normalize and scale
-            scaling_factor = 300 / max(range_x, range_y) if max(range_x, range_y) > 0 else 1
-            x = scaling_factor * (x - min_x) if range_x > 0 else 150  # Center if no range
-            y = scaling_factor * (y - min_y) if range_y > 0 else 150
-
-            pos = (x, y)
-
-            # Check for exact position overlap and proximity
-            attempts = 0
-            while any(
-                    abs(pos[0] - tracked_pos[0]) < horizontal_conflict_factor * node_width and
-                    abs(pos[1] - tracked_pos[1]) < vertical_conflict_factor * node_height
-                    for tracked_pos in position_tracker
-            ):
-                conflicting_positions = [
-                    tracked_pos for tracked_pos in position_tracker
-                    if abs(pos[0] - tracked_pos[0]) < horizontal_conflict_factor * node_width and
-                       abs(pos[1] - tracked_pos[1]) < vertical_conflict_factor * node_height
-                ]
-
-                attempts += 1
-                if attempts > 10:  # reduce node size
-                    node_width *= 0.9
-                    node_height *= 0.9
-
-                closest_pos = min(
-                    conflicting_positions,
-                    key=lambda tracked_pos: sqrt((pos[0] - tracked_pos[0]) ** 2 + (pos[1] - tracked_pos[1]) ** 2)
+        if not ports or not show_ports:
+            label = node
+        else:
+            top_ports, right_ports, bottom_ports, left_ports = [], [], [], []
+
+            for port in ports:
+                if 0 <= port.orientation < 45 or 315 <= port.orientation < 360:
+                    right_ports.append(port)
+                elif 45 <= port.orientation < 135:
+                    bottom_ports.append(port)
+                elif 135 <= port.orientation < 225:
+                    left_ports.append(port)
+                elif 225 <= port.orientation < 315:
+                    top_ports.append(port)
+
+            # Format ports for Graphviz record structure in anticlockwise order
+            port_labels = []
+
+            if left_ports:
+                left_ports_label = " | ".join(
+                    f"<{port.name}> {port.name}" for port in reversed(left_ports)
                 )
-
-                y_diff = pos[1] - closest_pos[1]
-                y += node_height * vertical_conflict_factor * 0.1 if y_diff > 0 \
-                    else -node_height * vertical_conflict_factor * 0.1
-                pos = (x, y)
-
-            position_tracker[pos] = node
-            sub.node(node, label=node, shape="rectangle", pos=f"{x},{y}!", width=str(node_width),
-                     height=str(node_height), fontsize=str(font_size), style="filled", fillcolor="white")
-
-            # Create ports for the components
-            if ports and show_ports:
-                right_ports, bottom_ports, left_ports, top_ports = [], [], [], []
-
-                for port in ports:
-                    orientation = port.orientation
-                    if 0 <= orientation < 45 or 315 <= orientation < 360:
-                        right_ports.append(port)
-                    elif 45 <= orientation < 135:
-                        bottom_ports.append(port)
-                    elif 135 <= orientation < 225:
-                        left_ports.append(port)
-                    elif 225 <= orientation < 315:
-                        top_ports.append(port)
-
-                def position_ports(port_list, side):
-                    port_count = len(port_list)
-
-                    if port_count == 0:
-                        return
-
-                    # Reverse the port list if side is 'left' or 'bottom' to achieve the anticlockwise effect
-                    if side in ["left", "bottom"]:
-                        port_list = port_list[::-1]
-
-                    if side in ["top", "bottom"]:
-                        port_width = node_width / port_count
-                        port_height = node_height / 2
-                    else:
-                        port_width = node_width / 2
-                        port_height = node_height / port_count
-
-                    port_font_size = min(port_width, port_height) * 15
-
-                    for i, port in enumerate(port_list):
-                        port_name = f"{node}_{port.name.replace('_', '-')}"  # Prevent ambiguity with subgraph notation
-
-                        if side == "right":
-                            port_x = x + node_width / 2 + port_width / 2
-                            port_y = y + node_height / 2 - (i + 0.5) * port_height
-                        elif side == "bottom":
-                            port_x = x - node_width / 2 + (i + 0.5) * port_width
-                            port_y = y - node_height / 2 - port_height / 2
-                        elif side == "left":
-                            port_x = x - node_width / 2 - port_width / 2
-                            port_y = y + node_height / 2 - (i + 0.5) * port_height
-                        elif side == "top":
-                            port_x = x - node_width / 2 + (i + 0.5) * port_width
-                            port_y = y + node_height / 2 + port_height / 2
-
-                        port_pos = f"{port_x},{port_y}!"
-                        sub.node(port_name, label=port_name, shape="rectangle", pos=port_pos,
-                                 fontsize=str(port_font_size), width=str(port_width), height=str(port_height),
-                                 style="filled", fillcolor="white")
-
-                position_ports(right_ports, "right")
-                position_ports(bottom_ports, "bottom")
-                position_ports(left_ports, "left")
-                position_ports(top_ports, "top")
+                port_labels.append(f"{{ {left_ports_label} }}")
+
+            middle_row = []
+
+            if top_ports:
+                top_ports_label = " | ".join(
+                    f"<{port.name}> {port.name}" for port in top_ports
+                )
+                middle_row.append(f"{{ {top_ports_label} }}")
+
+            middle_row.append(node)
+
+            if bottom_ports:
+                bottom_ports_label = " | ".join(
+                    f"<{port.name}> {port.name}" for port in reversed(bottom_ports)
+                )
+                middle_row.append(f"{{ {bottom_ports_label} }}")
+
+            port_labels.append(f"{{ {' | '.join(middle_row)} }}")
+
+            if right_ports:
+                right_ports_label = " | ".join(
+                    f"<{port.name}> {port.name}" for port in right_ports
+                )
+                port_labels.append(f"{{ {right_ports_label} }}")
+
+            label = " | ".join(port_labels)
+
+        x = placement.x if hasattr(placement, "x") else placement["x"]
+        y = placement.y if hasattr(placement, "y") else placement["y"]
+        pos = f"{x},{y}!"
+        dot.node(node, label=label, pos=pos, shape="record")
 
     for net in nets:
         p1 = net.p1 if hasattr(net, "p1") else net["p1"]
@@ -345,10 +263,7 @@
         p2_instance = p2.split(",")[0]
         p2_port = p2.split(",")[1]
 
-        p1_port = p1_port.replace("_", "-")  # Prevent ambiguity with subgraph notation
-        p2_port = p2_port.replace("_", "-")
-
-        dot.edge(f"{p1_instance}_{p1_port}", f"{p2_instance}_{p2_port}", dir="none")
+        dot.edge(f"{p1_instance}:{p1_port}", f"{p2_instance}:{p2_port}", dir="none")
 
     return dot
 
@@ -378,16 +293,16 @@
     links: list[Link] = Field(default_factory=list)
 
     def add_instance(
-            self, name: str, instance: Instance, placement: Placement | None = None
+        self, name: str, instance: Instance, placement: Placement | None = None
     ) -> None:
         self.netlist.instances[name] = instance
         if placement:
             self.add_placement(name, placement)
 
     def add_placement(
-            self,
-            instance_name: str,
-            placement: Placement,
+        self,
+        instance_name: str,
+        placement: Placement,
     ) -> None:
         """Add placement to the netlist.
 
@@ -467,11 +382,7 @@
 
 
 def write_schema(
-<<<<<<< HEAD
-        model: BaseModel = Netlist, schema_path_json=PATH.schema_netlist
-=======
     model: BaseModel = Netlist, schema_path_json: Path = PATH.schema_netlist
->>>>>>> 9a585575
 ) -> None:
     s = model.model_json_schema()
     schema_path_yaml = schema_path_json.with_suffix(".yaml")
@@ -487,13 +398,14 @@
     import gdsfactory as gf
     import gdsfactory.schematic as gt
 
-    s = gt.Schematic()
-    s.add_instance("s11", gt.Instance(component=gf.c.mmi1x2()))
-    s.add_instance("s21", gt.Instance(component=gf.c.mmi1x2()))
-    s.add_instance("s22", gt.Instance(component=gf.c.mmi1x2()))
-    s.add_placement("s11", gt.Placement(x=000, y=0))
-    s.add_placement("s21", gt.Placement(x=100, y=+50))
-    s.add_placement("s22", gt.Placement(x=100, y=-50))
-    s.add_net(gt.Net(p1="s11,o2", p2="s21,o1"))
-    s.add_net(gt.Net(p1="s11,o3", p2="s22,o1"))
-    g = s.plot_graphviz()
+    s = Schematic()
+    s.add_instance("mzi1", gt.Instance(component=gf.c.mzi(delta_length=10)))
+    s.add_instance("mzi2", gt.Instance(component=gf.c.mzi(delta_length=100)))
+    s.add_instance("mzi3", gt.Instance(component=gf.c.mzi(delta_length=200)))
+    s.add_placement("mzi1", gt.Placement(x=000, y=0))
+    s.add_placement("mzi2", gt.Placement(x=100, y=100))
+    s.add_placement("mzi3", gt.Placement(x=200, y=0))
+    s.add_net(gt.Net(p1="mzi1,o2", p2="mzi2,o2"))
+    s.add_net(gt.Net(p1="mzi2,o2", p2="mzi3,o1"))
+    dot = s.to_graphviz()
+    s.plot_graphviz()