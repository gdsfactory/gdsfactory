from simphony.layout import Circuit
from simphony.libraries import siepic

import gdsfactory as gf
from gdsfactory.simulation.simphony.components.gc import gc1550te


def add_gc(circuit, gc=gc1550te, ci="o1", co="o2", gi="port 1", go="port 2"):
    """Add input and output gratings.

    FIXME: does not work.

    Args:
        circuit: needs to have input ci and output co pins.
        gc: grating coupler.
        ci: circuit pin input name.
        co: circuit pin output name.
        gi: grating pin input name.
        go: grating pin output name.

    .. code::
                    _______
                   |       |
        gi-> gpo--|cpi cpo|--gpo <-gpi
                   |_______|
    """
<<<<<<< HEAD
    gc_input = gf.call_if_func(gc)
    gc_input.rename_pins("o1", "o2")
    gc_output = gf.call_if_func(gc)
    gc_output.rename_pins("o1", "o2")

    circuit.pins[cpi].connect(gc_input)
    circuit.pins[cpo].connect(gc_output)

    return circuit
=======
    gc = gf.call_if_func(gc)
    c = Circuit(circuit)
    c._add(gc)
    c._add(gc)

    circuit[ci].connect(gc[go])
    circuit[co].connect(gc[go])
    return c
>>>>>>> 1e27e357


def add_gc_siepic(circuit, gc=siepic.GratingCoupler):
    """Add input and output gratings.

    Args:
        circuit: needs to have `o1` and `o2` pins.
        gc: grating coupler.
    """
    gci = gco = gc
    gci["n1"].connect(gco["n1"])
    gci["n2"].rename("o1")
    gco["n1"].rename("o2")

    return gci.circuit.to_subcircuit()


if __name__ == "__main__":
    import matplotlib.pyplot as plt

    from gdsfactory.simulation.simphony.components.mzi import mzi
    from gdsfactory.simulation.simphony.plot_circuit import plot_circuit

    c1 = mzi()
    c2 = add_gc(c1)
    plot_circuit(c2, port_in="o1")
    plt.show()<|MERGE_RESOLUTION|>--- conflicted
+++ resolved
@@ -24,7 +24,6 @@
         gi-> gpo--|cpi cpo|--gpo <-gpi
                    |_______|
     """
-<<<<<<< HEAD
     gc_input = gf.call_if_func(gc)
     gc_input.rename_pins("o1", "o2")
     gc_output = gf.call_if_func(gc)
@@ -34,16 +33,7 @@
     circuit.pins[cpo].connect(gc_output)
 
     return circuit
-=======
-    gc = gf.call_if_func(gc)
-    c = Circuit(circuit)
-    c._add(gc)
-    c._add(gc)
 
-    circuit[ci].connect(gc[go])
-    circuit[co].connect(gc[go])
-    return c
->>>>>>> 1e27e357
 
 
 def add_gc_siepic(circuit, gc=siepic.GratingCoupler):
