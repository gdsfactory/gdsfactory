from typing import List, Optional

import matplotlib.pyplot as plt
import numpy as np
from scipy.constants import speed_of_light
from simphony import Model


def plot_model(
    model: Model,
    pin_in: str = "o1",
    pins: Optional[List[str]] = None,
    wavelengths=None,
    logscale: bool = True,
    fig=None,
    phase: bool = False,
) -> None:
    """Plot simphony Sparameters for a model.

    Args:
        model: simphony model.
        pin_in: input pin name.
        pins: list of pins.
        wavelengths (m): to interpolate.
        logscale: True plots dB scale.
        fig: figure.
        phase: plots phase.

    .. plot::
        :include-source:

        import gdsfactory.simulation simphony as gs
        import gdsfactory.simulation.simphony.components as gc

        c = gc.mmi1x2()
        gs.plot_model(c)
    """
    m = model() if callable(model) else model

    if wavelengths is None:
        if hasattr(m, "wavelengths"):
            wavelengths = m.wavelengths
        else:
            wavelengths = np.linspace(1520e-9, 1580e-9, 2000)
    f = speed_of_light / wavelengths
    s = m.s_parameters(f)

    pin_names = [p.name for p in m.pins]
    pins = pins or pin_names
    if not isinstance(pins, (tuple, set, list)):
        raise ValueError(f"pins {pins} need to be a tuple, set or list")
<<<<<<< HEAD
    for pin in pins:
        if pin not in m.pins:
            raise ValueError(f"{pin} not in {m.pins}")

    pin_names = [p.name for p in m.pins]
=======
>>>>>>> 1e27e357

    if pin_in not in pin_names:
        raise ValueError(f"pin_in = {pin_in!r} not in {pin_names}")

    for pin in pins:
        if pin not in pin_names:
            raise ValueError(f"{pin!r} not in {pin_names}")

    for index, p in enumerate(m.pins):
        if pin_in == p.name:
            pin_in_index = index

    fig = fig or plt.subplot()
    ax = fig.axes

    for pin_out_name in pins:
        pin_out = m.pins[pin_out_name]
        pin_out_index = m.pins.index(pin_out)
        if phase:
            y = np.angle(s[:, pin_out_index, pin_in_index])
            ylabel = "angle (rad)"
        else:
            y = np.abs(s[:, pin_out_index, pin_in_index]) ** 2
            y = 10 * np.log10(y) if logscale else y
            ylabel = "|S (dB)|" if logscale else "|S|"
        ax.plot(wavelengths * 1e9, y, label=pin_out.name)
    ax.set_xlabel("wavelength (nm)")
    ax.set_ylabel(ylabel)
    plt.legend()
    plt.show()
    return ax


if __name__ == "__main__":
    from simphony.libraries import siepic

    from gdsfactory.simulation.simphony.components.straight import straight

    w = np.linspace(1520, 1570, 1024) * 1e-9
    coupler = siepic.HalfRing(
        gap=200e-9, radius=10e-6, width=500e-9, thickness=220e-9, couple_length=0.0
    )
    coupler["pin1"].rename("n1")
    plot_model(coupler, pin_in="n1")
    plt.legend()
    plt.show()

    m = straight()
    plot_model(m, phase=False)
    plt.show()<|MERGE_RESOLUTION|>--- conflicted
+++ resolved
@@ -49,14 +49,12 @@
     pins = pins or pin_names
     if not isinstance(pins, (tuple, set, list)):
         raise ValueError(f"pins {pins} need to be a tuple, set or list")
-<<<<<<< HEAD
     for pin in pins:
         if pin not in m.pins:
             raise ValueError(f"{pin} not in {m.pins}")
 
     pin_names = [p.name for p in m.pins]
-=======
->>>>>>> 1e27e357
+
 
     if pin_in not in pin_names:
         raise ValueError(f"pin_in = {pin_in!r} not in {pin_names}")
