import numpy as np

import gdsfactory as gf
from gdsfactory.simulation.simphony.circuit import component_to_circuit
from gdsfactory.simulation.simphony.get_transmission import get_transmission

mmi_name = "mmi1x2"
splitter = f"{mmi_name}_2p75_0p0"
combiner = f"{mmi_name}_68p41_0p0"


def test_circuit_transmission(data_regression, check: bool = True):
    component = gf.components.mzi(delta_length=10)
    circuit = component_to_circuit(component)

    circuit._get_components()[8]._get_next_unconnected_pin().rename("o1")
    circuit._get_components()[9]._get_next_unconnected_pin().rename("o2")
    r = get_transmission(circuit.to_subcircuit(), num=3)
    s = np.round(r["s"], decimals=10).tolist()
    if check:
        data_regression.check(dict(w=r["wavelengths"].tolist(), s=s))
    return circuit


if __name__ == "__main__":
    import matplotlib.pyplot as plt

    from gdsfactory.simulation.simphony import plot_circuit

    c = gf.c.mzi(delta_length=10)
    n = c.get_netlist()
    m = component_to_circuit(c)

    # for element in m._get_components():
    #     print(element)
<<<<<<< HEAD
    m.pins[0].rename("o1")
    m.pins[-1].rename("o2")
=======
    # m.elements[splitter].pins["o1"] = "o1"
    # m.elements[combiner].pins["o1"] = "o2"
>>>>>>> 1e27e357

    plot_circuit(m)
    plt.show()
    test_circuit_transmission(None, False)<|MERGE_RESOLUTION|>--- conflicted
+++ resolved
@@ -33,13 +33,9 @@
 
     # for element in m._get_components():
     #     print(element)
-<<<<<<< HEAD
     m.pins[0].rename("o1")
     m.pins[-1].rename("o2")
-=======
-    # m.elements[splitter].pins["o1"] = "o1"
-    # m.elements[combiner].pins["o1"] = "o2"
->>>>>>> 1e27e357
+
 
     plot_circuit(m)
     plt.show()
