from simphony.models import Subcircuit

from gdsfactory.simulation.simphony.components.bend_circular import bend_circular
from gdsfactory.simulation.simphony.components.coupler_ring import coupler_ring
from gdsfactory.simulation.simphony.components.straight import straight
from gdsfactory.simulation.simphony.plot_circuit import plot_circuit


def ring_single(
    wg_width=0.5,
    gap=0.2,
    length_x=4,
    radius=5,
    length_y=2,
    coupler=coupler_ring,
    straight=straight,
    bend=bend_circular,
<<<<<<< HEAD
) -> Subcircuit:
    r"""Return single bus ring Model made of a ring coupler (cb: bottom)
=======
):
    r"""Return single bus ring Model made of a ring coupler (cb: bottom).

>>>>>>> ab19b213
    connected with:
    - 2 vertical straights (wl: left, wr: right)
    - 2 bend90 straights (bl: left, br: right)
    - 1 straight at the top (wt)

    FIXME! Sparameters are zero

    .. code::

              wt (top)
              length_x
             /         \
            /           \
           |             |
           o1           o1 ___
                            |
          wl            wr  | length_y
                           _|_
           o2            o3
           |             |
            \           /
             \         /
           ---=========---
        o1 o1 length_x  o4 o2



    .. plot::
      :include-source:

      import gdsfactory as gf

      c = gf.components.ring_single(width=0.5, gap=0.2, length_x=4, radius=5, length_y=2)
      c.plot()


    .. plot::
        :include-source:

        import gdsfactory.simulation.simphony as gs
        import gdsfactory.simulation.simphony.components as gc

        c = gc.ring_single()
        gs.plot_circuit(c)
    """
    straight = (
        straight(width=wg_width, length=length_y) if callable(straight) else straight
    )
    bend = bend(width=wg_width, radius=radius) if callable(bend) else bend
    coupler = (
        coupler(length_x=length_x, radius=radius, gap=gap, wg_width=wg_width)
        if callable(coupler)
        else coupler
    )
    wg1 = straight
    wg2 = straight
    bend.connect(wg1)
    bend.connect(wg2)
    coupler.multiconnect(wg1["o2"], wg2["o2"])

    return coupler.circuit.to_subcircuit()


if __name__ == "__main__":
    import matplotlib.pyplot as plt

    c = ring_single()
    plot_circuit(c, pins_out=("o4",))
    plt.show()<|MERGE_RESOLUTION|>--- conflicted
+++ resolved
@@ -15,14 +15,9 @@
     coupler=coupler_ring,
     straight=straight,
     bend=bend_circular,
-<<<<<<< HEAD
 ) -> Subcircuit:
-    r"""Return single bus ring Model made of a ring coupler (cb: bottom)
-=======
-):
     r"""Return single bus ring Model made of a ring coupler (cb: bottom).
 
->>>>>>> ab19b213
     connected with:
     - 2 vertical straights (wl: left, wr: right)
     - 2 bend90 straights (bl: left, br: right)
