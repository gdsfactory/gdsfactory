--- conflicted
+++ resolved
@@ -784,7 +784,6 @@
     #     verbosity=True,
     # )
 
-<<<<<<< HEAD
     c = gf.components.crossing()
     # Symmetry toggle
     df_symm = write_sparameters_meep(
@@ -799,11 +798,10 @@
                 "s41": ["s14", "s23", "s32"],
             }
         },
-=======
-    filepaths = write_sparameters_meep_mpi_pool(
-        jobs=jobs,
-        cores_per_run=4,
-        total_cores=10,
-        delete_temp_files=False,
->>>>>>> 97f2e988
-    )+
+#     filepaths = write_sparameters_meep_mpi_pool(
+#         jobs=jobs,
+#         cores_per_run=4,
+#         total_cores=10,
+#         delete_temp_files=False,
+#     )