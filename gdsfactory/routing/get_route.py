"""`get_route` returns a Manhattan route between two ports.

`get_route` only works for an individual routes. For routing groups of ports you need to use `get_bundle` instead

To make a route, you need to supply:

 - input port
 - output port
 - bend
 - straight
 - taper to taper to wider straights and reduce straight loss (Optional)


To generate a straight route:

 1. Generate the backbone of the route.
 This is a list of manhattan coordinates that the route would pass through
 if it used only sharp bends (right angles)

 2. Replace the corners by bend references
 (with rotation and position computed from the manhattan backbone)

 3. Add tapers if needed and if space permits

 4. generate straight portions in between tapers or bends


 A `Route` is a dataclass with:

- references: list of references for tapers, bends and straight waveguides
- ports: a dict of port name to Port, usually two ports "input" and "output"
- length: a float with the length of the route

"""

from __future__ import annotations

from collections.abc import Callable
from functools import partial

import numpy as np
from pydantic import validate_call
from numpy import ndarray

import gdsfactory as gf
from gdsfactory.component import Component, ComponentReference
from gdsfactory.components.bend_euler import bend_euler
from gdsfactory.components.straight import straight as straight_function
from gdsfactory.components.taper import taper as taper_function
from gdsfactory.components.via_corner import via_corner
from gdsfactory.components.wire import wire_corner
from gdsfactory.cross_section import metal2, metal3
from gdsfactory.port import Port
from gdsfactory.routing.manhattan import round_corners, route_manhattan
from gdsfactory.typings import (
    ComponentSpec,
    Coordinates,
    CrossSectionSpec,
    MultiCrossSectionAngleSpec,
    Route,
)

def get_restricted_area(
    obstacle_list: list[ComponentReference],
    margin: float = 0.0
) -> list[ndarray[float]]:
    restricted_area = []
    obstacles_w_origin = [[np.array(obstacle.origin), obstacle] for obstacle in obstacle_list]

    while len(obstacles_w_origin) > 0:
        origin, obstacle = obstacles_w_origin.pop(0)
        if len(obstacle.parent.polygons) != 0:
            for polygon in obstacle.parent.polygons:
                points = polygon.points
                if margin > 0:
                    points[points > 0] += margin
                    points[points < 0] -= margin
                restricted_area.append(points + origin)
        if len(obstacle.parent.references) != 0:
            for reference in obstacle.parent.references:
                obstacles_w_origin.append([np.array(reference.origin) + origin, reference])
    return restricted_area

@validate_call
def get_route(
    input_port: Port,
    output_port: Port,
    component: Component,
    component_margin: float = 0.0,
    bend: ComponentSpec = bend_euler,
    with_sbend: bool = False,
    straight: ComponentSpec = straight_function,
    taper: ComponentSpec | None = None,
    start_straight_length: float | None = None,
    end_straight_length: float | None = None,
    min_straight_length: float = 10e-3,
    auto_widen: bool = False,
    auto_widen_minimum_length: float = 100,
    taper_length: float = 10,
    width_wide: float = 2,
    cross_section: None | CrossSectionSpec | MultiCrossSectionAngleSpec = "xs_sc",
    **kwargs,
) -> Route:
    """Returns a Manhattan Route between 2 ports.

    The references are straights, bends and tapers.
    `get_route` is an automatic version of `get_route_from_steps`.

    Args:
        input_port: start port.
        output_port: end port.
        component: the component that contains the input, output ports and all other components
        bend: bend spec.
        with_sbend: add sbend in case there are routing errors.
        straight: straight spec.
        taper: taper spec.
        start_straight_length: length of starting straight.
        end_straight_length: length of end straight.
        min_straight_length: min length of straight for any intermediate segment.
        auto_widen: auto widen the straights.
        auto_widen_minimum_length: minimum length to auto widen.
        taper_length: length of taper.
        width_wide: width of the wider straight.
        cross_section: spec.
        kwargs: cross_section settings.


    .. plot::
        :include-source:

        import gdsfactory as gf

        c = gf.Component('sample_connect')
        mmi1 = c << gf.components.mmi1x2()
        mmi2 = c << gf.components.mmi1x2()
        mmi2.move((40, 20))
        route = gf.routing.get_route(mmi1.ports["o2"], mmi2.ports["o1"], radius=5)
        c.add(route.references)
        c.plot()

    """
<<<<<<< HEAD
    # obstacle_list = list(set(component.references) - {input_port.parent, output_port.parent})
    obstacle_list = list(set(component.references))
    restricted_area = get_restricted_area(obstacle_list, component_margin)
=======
>>>>>>> fed44c44

    if isinstance(cross_section, list | tuple):
        xs_list = []
        for element in cross_section:
            xs, angles = element
            xs = gf.get_cross_section(xs, **kwargs)
            xs_list.append((xs, angles))
        cross_section = xs_list

    else:
        cross_section = gf.get_cross_section(cross_section, **kwargs)

    if cross_section:
        bend90 = (
            bend
            if isinstance(bend, Component)
            else gf.get_component(bend, cross_section=cross_section)
        )
    else:
        bend90 = gf.get_component(bend)
    if taper and cross_section:
        if isinstance(cross_section, tuple | list):
            raise ValueError(
                "Tapers not implemented for routes made from multiple cross_sections."
            )
        width1 = input_port.width
        width2 = width_wide if auto_widen else width1

        taper = gf.get_component(
            taper,
            length=taper_length,
            width1=input_port.width,
            width2=width2,
            cross_section=cross_section,
        )

    elif taper and cross_section is None:
        taper = gf.get_component(taper)

    return route_manhattan(
        input_port=input_port,
        output_port=output_port,
        straight=straight,
        taper=taper,
        start_straight_length=start_straight_length,
        end_straight_length=end_straight_length,
        min_straight_length=min_straight_length,
        bend=bend90,
        with_sbend=with_sbend,
        cross_section=cross_section,
<<<<<<< HEAD
        restricted_area=restricted_area
=======
        auto_widen=auto_widen,
        auto_widen_minimum_length=auto_widen_minimum_length,
        width_wide=width_wide,
        taper_length=taper_length,
>>>>>>> fed44c44
    )


def get_route_electrical(
    input_port: Port,
    output_port: Port,
    bend: ComponentSpec = wire_corner,
    straight: ComponentSpec = straight_function,
    start_straight_length: float | None = None,
    end_straight_length: float | None = None,
    min_straight_length: float | None = None,
    gap: float = 10,
    cross_section: None
    | CrossSectionSpec
    | MultiCrossSectionAngleSpec = "xs_metal_routing",
    **kwargs,
) -> Route:
    """Returns a Manhattan Route between 2 ports with electrical routing.

    Args:
        input_port: start port.
        output_port: end port.
        bend: bend spec.
        straight: straight spec.
        start_straight_length: length of starting straight.
        end_straight_length: length of end straight.
        cross_section: spec.
        kwargs: cross_section settings.
    """

    if isinstance(cross_section, list | tuple):
        xs_list = []
        for element in cross_section:
            xs, angles = element
            xs = gf.get_cross_section(xs, **kwargs)
            xs_list.append((xs, angles))
        cross_section = xs_list
    else:
        xs = gf.get_cross_section(cross_section, **kwargs)

    min_straight_length = min_straight_length or xs.width + gap
    start_straight_length = start_straight_length or min_straight_length
    end_straight_length = end_straight_length or min_straight_length

    return get_route(
        input_port=input_port,
        output_port=output_port,
        bend=bend,
        straight=straight,
        start_straight_length=start_straight_length,
        end_straight_length=end_straight_length,
        min_straight_length=min_straight_length,
        cross_section=cross_section,
    )


get_route_electrical_m2 = partial(
    get_route,
    bend=wire_corner,
    cross_section=metal2,
    taper=None,
)

get_route_electrical_multilayer = partial(
    get_route_electrical,
    bend=via_corner,
    cross_section=[(metal2, (0, 180)), (metal3, (90, 270))],
)


def get_route_from_waypoints(
    waypoints: Coordinates,
    bend: Callable = bend_euler,
    straight: Callable = straight_function,
    taper: Callable | None = taper_function,
    cross_section: CrossSectionSpec | None = "xs_sc",
    auto_widen: bool = False,
    auto_widen_minimum_length: float = 100,
    taper_length: float = 10,
    width_wide: float = 2,
    **kwargs,
) -> Route:
    """Returns a route formed by the given waypoints with bends instead of \
    corners and optionally tapers in straight sections. Tapering to wider \
    straights reduces the optical loss. `get_route_from_waypoints` is a manual \
    version of `get_route` `get_route_from_steps` is a  more concise and \
    convenient version of `get_route_from_waypoints` also available in \
    gf.routing.

    Args:
        waypoints: Coordinates that define the route.
        bend: function that returns bends.
        straight: function that returns straight waveguides.
        taper: function that returns tapers.
        cross_section: spec.
        auto_widen: auto widen the straights.
        taper_length: length of taper.
        width_wide: width of the wider straight.
        kwargs: cross_section settings.

    .. plot::
        :include-source:

        import gdsfactory as gf

        c = gf.Component("waypoints_sample")

        w = gf.components.straight()
        left = c << w
        right = c << w
        right.move((100, 80))

        obstacle = gf.components.rectangle(size=(100, 10))
        obstacle1 = c << obstacle
        obstacle2 = c << obstacle
        obstacle1.ymin = 40
        obstacle2.xmin = 25


        p0x, p0y = left.ports["o2"].center
        p1x, p1y = right.ports["o2"].center
        o = 10  # vertical offset to overcome bottom obstacle
        ytop = 20


        routes = gf.routing.get_route_from_waypoints(
            [
                (p0x, p0y),
                (p0x + o, p0y),
                (p0x + o, ytop),
                (p1x + o, ytop),
                (p1x + o, p1y),
                (p1x, p1y),
            ],
        )
        c.add(routes.references)
        c.plot()

    """
    if isinstance(cross_section, list | tuple):
        xs_list = []
        for element in cross_section:
            xs, angles = element
            xs = gf.get_cross_section(xs, **kwargs)
            xs_list.append((xs, angles))
        x = xs_list
    elif cross_section:
        kwargs.pop("start_straight_length", None)
        kwargs.pop("end_straight_length", None)
        x = cross_section = gf.get_cross_section(cross_section, **kwargs)

    if isinstance(cross_section, list):
        taper = None
    elif cross_section and taper:
        x = gf.get_cross_section(cross_section, **kwargs)
        auto_widen = auto_widen
        width1 = x.width
        width2 = width_wide if auto_widen else width1
        taper_length = taper_length
        if auto_widen:
            taper = (
                taper(
                    length=taper_length,
                    width1=width1,
                    width2=width2,
                    cross_section=x,
                )
                if callable(taper)
                else taper
            )
        else:
            taper = None
    else:
        taper = None
        x = None
    waypoints = np.array(waypoints)
    kwargs.pop("route_filter", "")

    return round_corners(
        points=waypoints,
        bend=bend,
        straight=straight,
        taper=taper,
        cross_section=x,
        auto_widen=auto_widen,
        auto_widen_minimum_length=auto_widen_minimum_length,
        taper_length=taper_length,
        width_wide=width_wide,
    )


get_route_from_waypoints_electrical = partial(
    get_route_from_waypoints, bend=wire_corner, cross_section="xs_metal_routing"
)

get_route_from_waypoints_electrical_m2 = partial(
    get_route_from_waypoints, bend=wire_corner, cross_section=metal2
)

get_route_from_waypoints_electrical_multilayer = partial(
    get_route_from_waypoints,
    bend=via_corner,
    cross_section=[(metal2, (0, 180)), (metal3, (90, 270))],
)


if __name__ == "__main__":
    # w = gf.components.mmi1x2()
    # c = gf.Component()
    # c << w
    # route = get_route(w.ports["o2"], w.ports["o1"], layer=(2, 0), width=2)
    # cc = c.add(route.references)
    # cc.show(show_ports=True)

    # c = gf.Component("multi-layer")
    # ptop = c << gf.components.pad_array(orientation=270)
    # pbot = c << gf.components.pad_array(orientation=90)

    # ptop.movex(300)
    # ptop.movey(300)
    # route = get_route_electrical_multilayer(
    #     ptop.ports["e11"],
    #     pbot.ports["e11"],
    #     end_straight_length=100,
    # )
    # c.add(route.references)
    # c.show()

    c = gf.Component("two_pads")
    ptop = c << gf.components.pad(port_orientation=270)
    pbot = c << gf.components.pad(port_orientation=90)

    ptop.movex(3)
    ptop.movey(300)
    route = get_route_electrical(
        ptop.ports["pad"],
        pbot.ports["pad"],
    )
    c.add(route.references)
    c.show()

    # c = gf.Component("sample_connect")
    # mmi1 = c << gf.components.mmi1x2()
    # mmi2 = c << gf.components.mmi1x2()
    # mmi2.move((200, 50))

    # bend = partial(gf.components.bend_euler, cross_section="xs_rc")
    # straight = partial(gf.components.straight, cross_section="xs_rc")

    # via_along_path = gf.cross_section.ComponentAlongPath(component=gf.c.via1, spacing=1)
    # xs_with_vias = gf.cross_section.strip(components_along_path=[via_along_path])

    # route = gf.routing.get_route(
    #     mmi1.ports["o3"],
    #     mmi2.ports["o1"],
    #     bend=bend,
    #     straight=straight,
    #     auto_widen=True,
    #     width_wide=2,
    #     auto_widen_minimum_length=100,
    #     radius=30,
    #     # cross_section=None,
    #     cross_section=xs_with_vias,
    # )
    # c.add(route.references)
    # c.show()<|MERGE_RESOLUTION|>--- conflicted
+++ resolved
@@ -139,12 +139,9 @@
         c.plot()
 
     """
-<<<<<<< HEAD
-    # obstacle_list = list(set(component.references) - {input_port.parent, output_port.parent})
+    
     obstacle_list = list(set(component.references))
     restricted_area = get_restricted_area(obstacle_list, component_margin)
-=======
->>>>>>> fed44c44
 
     if isinstance(cross_section, list | tuple):
         xs_list = []
@@ -195,14 +192,11 @@
         bend=bend90,
         with_sbend=with_sbend,
         cross_section=cross_section,
-<<<<<<< HEAD
         restricted_area=restricted_area
-=======
         auto_widen=auto_widen,
         auto_widen_minimum_length=auto_widen_minimum_length,
         width_wide=width_wide,
         taper_length=taper_length,
->>>>>>> fed44c44
     )
 
 
