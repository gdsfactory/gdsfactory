--- conflicted
+++ resolved
@@ -5,21 +5,10 @@
 import warnings
 
 import gdsfactory as gf
-<<<<<<< HEAD
-from gdsfactory.component import Component
+from gdsfactory.component import Component, ComponentSpec
 from gdsfactory.cross_section import CrossSectionSpec
 from gdsfactory.port import Port
-from gdsfactory.typings import Ports
-=======
-from gdsfactory.typings import (
-    ComponentSpec,
-    CrossSectionSpec,
-    Layer,
-    LayerSpec,
-    Port,
-    Ports,
-)
->>>>>>> 5dcc6b10
+from gdsfactory.typings import Layer, LayerSpec, Ports
 
 
 def add_auto_tapers(
@@ -41,15 +30,11 @@
 
 
 def auto_taper_to_cross_section(
-<<<<<<< HEAD
-    component: Component, port: Port, cross_section: CrossSectionSpec
-=======
     component: gf.Component,
     port: Port,
     cross_section: CrossSectionSpec,
     layer_transitions: dict[LayerSpec | tuple[Layer, Layer], ComponentSpec]
     | None = None,
->>>>>>> 5dcc6b10
 ) -> Port:
     """Creates a taper from a port to a given cross section and places it in the component. The opposite port of the taper will be returned.
 
