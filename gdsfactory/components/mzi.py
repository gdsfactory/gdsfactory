from __future__ import annotations

from functools import partial
from typing import Optional

import gdsfactory as gf
from gdsfactory.cell import cell
from gdsfactory.component import Component
from gdsfactory.components.bend_euler import bend_euler
from gdsfactory.components.coupler import coupler
from gdsfactory.components.mmi1x2 import mmi1x2
from gdsfactory.components.mmi2x2 import mmi2x2
from gdsfactory.components.straight import straight as straight_function
from gdsfactory.routing.get_route import get_route
from gdsfactory.typings import ComponentSpec, CrossSectionSpec


@cell
def mzi(
    delta_length: float = 10.0,
    length_y: float = 2.0,
    length_x: Optional[float] = 0.1,
    bend: ComponentSpec = bend_euler,
    straight: ComponentSpec = straight_function,
    straight_y: Optional[ComponentSpec] = None,
    straight_x_top: Optional[ComponentSpec] = None,
    straight_x_bot: Optional[ComponentSpec] = None,
    splitter: ComponentSpec = "mmi1x2",
    combiner: Optional[ComponentSpec] = None,
    with_splitter: bool = True,
    port_e1_splitter: str = "o2",
    port_e0_splitter: str = "o3",
    port_e1_combiner: str = "o2",
    port_e0_combiner: str = "o3",
    nbends: int = 2,
    cross_section: CrossSectionSpec = "strip",
    cross_section_x_top: Optional[CrossSectionSpec] = None,
    cross_section_x_bot: Optional[CrossSectionSpec] = None,
    mirror_bot: bool = False,
    add_optical_ports_arms: bool = False,
) -> Component:
    """Mzi.

    Args:
        delta_length: bottom arm vertical extra length.
        length_y: vertical length for both and top arms.
        length_x: horizontal length. None uses to the straight_x_bot/top defaults.
        bend: 90 degrees bend library.
        straight: straight function.
        straight_y: straight for length_y and delta_length.
        straight_x_top: top straight for length_x.
        straight_x_bot: bottom straight for length_x.
        splitter: splitter function.
        combiner: combiner function.
        with_splitter: if False removes splitter.
        port_e1_splitter: east top splitter port.
        port_e0_splitter: east bot splitter port.
        port_e1_combiner: east top combiner port.
        port_e0_combiner: east bot combiner port.
        nbends: from straight top/bot to combiner (at least 2).
        cross_section: for routing (sxtop/sxbot to combiner).
        cross_section_x_top: optional top cross_section (defaults to cross_section).
        cross_section_x_bot: optional bottom cross_section (defaults to cross_section).
        mirror_bot: if true, mirrors the bottom arm.
        add_optical_ports_arms: add all other optical ports in the arms
            with top_ and bot_ prefix.

    .. code::

                       b2______b3
                      |  sxtop  |
              straight_y        |
                      |         |
                      b1        b4
            splitter==|         |==combiner
                      b5        b8
                      |         |
              straight_y        |
                      |         |
        delta_length/2          |
                      |         |
                     b6__sxbot__b7
                          Lx
    """
    combiner = combiner or splitter

    straight_x_top = straight_x_top or straight
    straight_x_bot = straight_x_bot or straight
    straight_y = straight_y or straight

    cross_section_x_bot = cross_section_x_bot or cross_section
    cross_section_x_top = cross_section_x_top or cross_section

    bend_spec = bend
    bend = gf.get_component(bend, cross_section=cross_section)

    c = Component()
    cp1 = gf.get_component(splitter)
    cp2 = gf.get_component(combiner) if combiner else cp1

    if with_splitter:
        cp1 = c << cp1

    cp2 = c << cp2
    b5 = c << bend
    b5.mirror()
    b5.connect("o1", cp1.ports[port_e0_splitter])

    syl = c << gf.get_component(
        straight_y, length=delta_length / 2 + length_y, cross_section=cross_section
    )
    syl.connect("o1", b5.ports["o2"])
    b6 = c << bend
    b6.connect("o1", syl.ports["o2"])

    straight_x_bot = (
        gf.get_component(
            straight_x_bot, length=length_x, cross_section=cross_section_x_bot
        )
        if length_x
        else gf.get_component(straight_x_bot)
    )
    sxb = c << straight_x_bot
    if mirror_bot:
        sxb.mirror()
    sxb.connect("o1", b6.ports["o2"])

    b1 = c << bend
    b1.connect("o1", cp1.ports[port_e1_splitter])

    sytl = c << gf.get_component(
        straight_y, length=length_y, cross_section=cross_section
    )
    sytl.connect("o1", b1.ports["o2"])

    b2 = c << bend
    b2.connect("o2", sytl.ports["o2"])
    straight_x_top = (
        gf.get_component(
            straight_x_top, length=length_x, cross_section=cross_section_x_top
        )
        if length_x
        else gf.get_component(straight_x_top)
    )
    sxt = c << straight_x_top
    sxt.connect("o1", b2.ports["o1"])

    cp2.mirror()
    xs = gf.get_cross_section(cross_section)
    cp2.xmin = sxt.ports["o2"].x + bend.info["radius"] * nbends + 2 * xs.min_length

    route = get_route(
        sxt.ports["o2"],
        cp2.ports[port_e1_combiner],
        straight=straight,
        bend=bend_spec,
        cross_section=cross_section,
        with_sbend=False,
    )
    c.add(route.references)
    route = get_route(
        sxb.ports["o2"],
        cp2.ports[port_e0_combiner],
        straight=straight,
        bend=bend_spec,
        cross_section=cross_section,
        with_sbend=False,
    )
    c.add(route.references)

    sytl.name = "sytl"
    syl.name = "syl"
    sxt.name = "sxt"
    sxb.name = "sxb"
    cp1.name = "cp1"
    cp2.name = "cp2"

    if with_splitter:
        c.add_ports(cp1.get_ports_list(orientation=180), prefix="in_")
    else:
        c.add_port("o1", port=b1.ports["o1"])
        c.add_port("o2", port=b5.ports["o1"])
    c.add_ports(cp2.get_ports_list(orientation=0), prefix="ou_")

    c.add_ports(sxt.get_ports_list(port_type="electrical"), prefix="top_")
    c.add_ports(sxb.get_ports_list(port_type="electrical"), prefix="bot_")
    c.add_ports(sxt.get_ports_list(port_type="placement"), prefix="top_")
    c.add_ports(sxb.get_ports_list(port_type="placement"), prefix="bot_")

    c.auto_rename_ports(port_type="optical", prefix="o")

    if add_optical_ports_arms:
        c.add_ports(sxt.get_ports_list(port_type="optical"), prefix="top_")
        c.add_ports(sxb.get_ports_list(port_type="optical"), prefix="bot_")

    return c


mzi1x2 = partial(mzi, splitter=mmi1x2, combiner=mmi1x2)
mzi2x2_2x2 = partial(
    mzi,
    splitter=mmi2x2,
    combiner=mmi2x2,
    port_e1_splitter="o3",
    port_e0_splitter="o4",
    port_e1_combiner="o3",
    port_e0_combiner="o4",
)

mzi1x2_2x2 = partial(
    mzi,
    combiner=mmi2x2,
    port_e1_combiner="o3",
    port_e0_combiner="o4",
)

mzi_coupler = partial(
    mzi2x2_2x2,
    splitter=coupler,
    combiner=coupler,
)


if __name__ == "__main__":
<<<<<<< HEAD
    # c = mzi(cross_section="nitride")
    c = mzi()
=======
    c = mzi(cross_section="strip")
>>>>>>> c0869c68
    # c = gf.components.mzi2x2_2x2(straight_x_top="straight_heater_metal")
    # c.show(show_ports=True)

    # c = gf.components.mzi2x2_2x2(straight_x_top="straight_heater_metal")
    c = gf.routing.add_fiber_array(c)
    c.show()

    # c1.write_gds("a.gds")

    # c2 = gf.read.import_gds("a.gds")
    # c2 = c2.flatten()

    # c3 = gf.grid([c2, c1])
    # c3.show(show_ports=False)<|MERGE_RESOLUTION|>--- conflicted
+++ resolved
@@ -222,12 +222,8 @@
 
 
 if __name__ == "__main__":
-<<<<<<< HEAD
     # c = mzi(cross_section="nitride")
     c = mzi()
-=======
-    c = mzi(cross_section="strip")
->>>>>>> c0869c68
     # c = gf.components.mzi2x2_2x2(straight_x_top="straight_heater_metal")
     # c.show(show_ports=True)
 
