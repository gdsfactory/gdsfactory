from __future__ import annotations

import gdsfactory as gf
from gdsfactory.component import Component
from gdsfactory.routing.route_single import route_single
from gdsfactory.typings import ComponentSpec, CrossSectionSpec


@gf.cell
def grating_coupler_loss(
    pitch: float = 127.0,
    grating_coupler: ComponentSpec = "grating_coupler_elliptical_trenches",
    cross_section: CrossSectionSpec = "strip",
    port_name: str = "o1",
    rotation: float = -90,
    nfibers: int = 10,
    grating_coupler_spacing: float = 5.0,
) -> Component:
    """Grating coupler test structure for de-embeding fiber array.

    Connects channel 1->3, 1->5 ... 1->nfibers with grating couplers.

    Only odd channels are connected to the grating couplers as even channels in the align_tree.

    Args:
        pitch: um.
        grating_coupler: spec.
        cross_section: spec.
        port_name: for the grating_coupler port.
        rotation: degrees.
        nfibers: number of fibers to connect.
        grating_coupler_spacing: um.
    """
    gc = gf.get_component(grating_coupler)
    c = gf.Component()
<<<<<<< HEAD
    dx = pitch

=======
>>>>>>> bad1fbf7
    xmin = 0.0

    for i in range(3, nfibers, 2):
        g1 = c << gc
        g1.drotate(rotation)
        g1.dx = xmin

        g2 = c << gc
        g2.drotate(rotation)
        g2.dx = xmin + i * pitch

        route_single(
            c,
            g1[port_name],
            g2[port_name],
            start_straight_length=40.0,
            cross_section=cross_section,
        )

        xmin = g2.dxmax + grating_coupler_spacing + gc.dxsize / 2

    return c


if __name__ == "__main__":
    c = grating_coupler_loss()
    c.show()<|MERGE_RESOLUTION|>--- conflicted
+++ resolved
@@ -33,11 +33,6 @@
     """
     gc = gf.get_component(grating_coupler)
     c = gf.Component()
-<<<<<<< HEAD
-    dx = pitch
-
-=======
->>>>>>> bad1fbf7
     xmin = 0.0
 
     for i in range(3, nfibers, 2):
