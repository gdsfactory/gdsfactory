--- conflicted
+++ resolved
@@ -18,11 +18,7 @@
         additional_dependencies:
           - tomli
   - repo: https://github.com/astral-sh/ruff-pre-commit
-<<<<<<< HEAD
     rev: "v0.11.0"
-=======
-    rev: "v0.9.10"
->>>>>>> 6c1e1c1c
     hooks:
       - id: ruff
         args: [--fix, --exit-non-zero-on-fix, --config=pyproject.toml]
